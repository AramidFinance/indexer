--- conflicted
+++ resolved
@@ -2270,11 +2270,7 @@
 
 	block, err := test.MakeBlockForTxns(block.BlockHeader, &txnA, &txnB, &txnC)
 	require.NoError(t, err)
-<<<<<<< HEAD
-	err = proc(&rpcs.EncodedBlockCert{Block: block})
-=======
 	err = proc.Process(&rpcs.EncodedBlockCert{Block: block})
->>>>>>> be89f759
 	require.NoError(t, err)
 
 	// query
@@ -2294,11 +2290,7 @@
 
 	block, err = test.MakeBlockForTxns(block.BlockHeader, &txnD, &txnE, &txnF)
 	require.NoError(t, err)
-<<<<<<< HEAD
-	err = proc(&rpcs.EncodedBlockCert{Block: block})
-=======
 	err = proc.Process(&rpcs.EncodedBlockCert{Block: block})
->>>>>>> be89f759
 	require.NoError(t, err)
 
 	// query
@@ -2311,7 +2303,6 @@
 	require.NotNil(t, row.Txn)
 	assert.Equal(t, txnF, *row.Txn)
 
-<<<<<<< HEAD
 }
 
 func TestDeleteTransactions(t *testing.T) {
@@ -2385,6 +2376,4 @@
 	status, err = encoding.DecodeDeleteStatus([]byte(deleteStatus))
 	assert.NoError(t, err)
 	assert.Equal(t, uint64(5), status.OldestRound)
-=======
->>>>>>> be89f759
 }