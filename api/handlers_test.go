package api

import (
	"context"
	"encoding/base64"
	"encoding/json"
	"fmt"
	"github.com/algorand/go-algorand/rpcs"
	"io/ioutil"
	"math"
	"net/http"
	"net/http/httptest"
	"strings"
	"testing"
	"time"

	"github.com/labstack/echo/v4"
	"github.com/stretchr/testify/assert"
	"github.com/stretchr/testify/mock"
	"github.com/stretchr/testify/require"

	"github.com/algorand/go-algorand-sdk/encoding/msgpack"
	"github.com/algorand/go-algorand/data/basics"
	"github.com/algorand/go-algorand/data/bookkeeping"
	"github.com/algorand/go-algorand/data/transactions"
	"github.com/algorand/go-algorand/protocol"
	"github.com/algorand/go-algorand/rpcs"

	"github.com/algorand/indexer/api/generated/v2"
	"github.com/algorand/indexer/idb"
	"github.com/algorand/indexer/idb/mocks"
)

func TestTransactionParamToTransactionFilter(t *testing.T) {
	tests := []struct {
		name          string
		params        generated.SearchForTransactionsParams
		filter        idb.TransactionFilter
		errorContains []string
	}{
		{
			"Default",
			generated.SearchForTransactionsParams{},
			idb.TransactionFilter{Limit: defaultOpts.DefaultTransactionsLimit},
			nil,
		},
		{
			"Limit",
			generated.SearchForTransactionsParams{Limit: uint64Ptr(defaultOpts.DefaultTransactionsLimit + 10)},
			idb.TransactionFilter{Limit: defaultOpts.DefaultTransactionsLimit + 10},
			nil,
		},
		{
			"Limit Max",
			generated.SearchForTransactionsParams{Limit: uint64Ptr(defaultOpts.MaxTransactionsLimit + 10)},
			idb.TransactionFilter{Limit: defaultOpts.MaxTransactionsLimit},
			nil,
		},
		{
			"Int field",
			generated.SearchForTransactionsParams{AssetId: uint64Ptr(1234)},
			idb.TransactionFilter{AssetID: 1234, Limit: defaultOpts.DefaultTransactionsLimit},
			nil,
		},
		{
			"Pointer field",
			generated.SearchForTransactionsParams{Round: uint64Ptr(1234)},
			idb.TransactionFilter{Round: uint64Ptr(1234), Limit: defaultOpts.DefaultTransactionsLimit},
			nil,
		},
		{
			"Base64 field",
			generated.SearchForTransactionsParams{NotePrefix: strPtr(base64.StdEncoding.EncodeToString([]byte("SomeData")))},
			idb.TransactionFilter{NotePrefix: []byte("SomeData"), Limit: defaultOpts.DefaultTransactionsLimit},
			nil,
		},
		{
			"Enum fields",
			generated.SearchForTransactionsParams{TxType: strPtr("pay"), SigType: strPtr("lsig")},
			idb.TransactionFilter{TypeEnum: 1, SigType: "lsig", Limit: defaultOpts.DefaultTransactionsLimit},
			nil,
		},
		{
			"Date time fields",
			generated.SearchForTransactionsParams{AfterTime: timePtr(time.Date(2020, 3, 4, 12, 0, 0, 0, time.FixedZone("UTC", 0)))},
			idb.TransactionFilter{AfterTime: time.Date(2020, 3, 4, 12, 0, 0, 0, time.FixedZone("UTC", 0)), Limit: defaultOpts.DefaultTransactionsLimit},
			nil,
		},
		{
			"Invalid Enum fields",
			generated.SearchForTransactionsParams{TxType: strPtr("micro"), SigType: strPtr("handshake")},
			idb.TransactionFilter{},
			[]string{errUnknownSigType, errUnknownTxType},
		},
		{
			"As many fields as possible",
			generated.SearchForTransactionsParams{
				Limit:               uint64Ptr(defaultOpts.DefaultTransactionsLimit + 1),
				Next:                strPtr("next-token"),
				NotePrefix:          strPtr(base64.StdEncoding.EncodeToString([]byte("custom-note"))),
				TxType:              strPtr("pay"),
				SigType:             strPtr("sig"),
				Txid:                strPtr("YXGBWVBK764KGYPX6ENIADKXPWLBNAZ7MTXDZULZWGOBO2W6IAR622VSLA"),
				Round:               nil,
				MinRound:            uint64Ptr(2),
				MaxRound:            uint64Ptr(3),
				AssetId:             uint64Ptr(4),
				BeforeTime:          timePtr(time.Date(2021, 1, 1, 1, 0, 0, 0, time.FixedZone("UTC", 0))),
				AfterTime:           timePtr(time.Date(2022, 2, 2, 2, 0, 0, 0, time.FixedZone("UTC", 0))),
				CurrencyGreaterThan: uint64Ptr(5),
				CurrencyLessThan:    uint64Ptr(6),
				Address:             strPtr("YXGBWVBK764KGYPX6ENIADKXPWLBNAZ7MTXDZULZWGOBO2W6IAR622VSLA"),
				AddressRole:         strPtr("sender"),
				ExcludeCloseTo:      boolPtr(true),
				ApplicationId:       uint64Ptr(7),
			},
			idb.TransactionFilter{
				Limit:             defaultOpts.DefaultTransactionsLimit + 1,
				NextToken:         "next-token",
				NotePrefix:        []byte("custom-note"),
				TypeEnum:          1,
				SigType:           "sig",
				Txid:              "YXGBWVBK764KGYPX6ENIADKXPWLBNAZ7MTXDZULZWGOBO2W6IAR622VSLA",
				Round:             nil,
				MinRound:          2,
				MaxRound:          3,
				AssetID:           4,
				BeforeTime:        time.Date(2021, 1, 1, 1, 0, 0, 0, time.FixedZone("UTC", 0)),
				AfterTime:         time.Date(2022, 2, 2, 2, 0, 0, 0, time.FixedZone("UTC", 0)),
				AlgosGT:           nil,
				AlgosLT:           nil,
				AssetAmountGT:     uint64Ptr(5),
				AssetAmountLT:     uint64Ptr(6),
				EffectiveAmountGT: nil,
				EffectiveAmountLT: nil,
				Address:           []byte{197, 204, 27, 84, 42, 255, 184, 163, 97, 247, 241, 26, 128, 13, 87, 125, 150, 22, 131, 63, 100, 238, 60, 209, 121, 177, 156, 23, 106, 222, 64, 35},
				AddressRole:       9,
				Offset:            nil,
				OffsetLT:          nil,
				OffsetGT:          nil,
				ApplicationID:     7,
			},
			nil,
		},
		{
			name:          "Illegal Address",
			params:        generated.SearchForTransactionsParams{Address: strPtr("Not-our-base32-thing")},
			filter:        idb.TransactionFilter{},
			errorContains: []string{errUnableToParseAddress},
		},
		{
			name:          "Unknown address role error",
			params:        generated.SearchForTransactionsParams{AddressRole: strPtr("unknown")},
			filter:        idb.TransactionFilter{},
			errorContains: []string{errUnknownAddressRole},
		},
		{
			name:          "Bitmask sender + closeTo(true)",
			params:        generated.SearchForTransactionsParams{AddressRole: strPtr("sender"), ExcludeCloseTo: boolPtr(true)},
			filter:        idb.TransactionFilter{AddressRole: 9, Limit: defaultOpts.DefaultTransactionsLimit},
			errorContains: nil,
		},
		{
			name:          "Bitmask sender + closeTo(false)",
			params:        generated.SearchForTransactionsParams{AddressRole: strPtr("sender"), ExcludeCloseTo: boolPtr(false)},
			filter:        idb.TransactionFilter{AddressRole: 9, Limit: defaultOpts.DefaultTransactionsLimit},
			errorContains: nil,
		},
		{
			name:          "Bitmask receiver + closeTo(true)",
			params:        generated.SearchForTransactionsParams{AddressRole: strPtr("receiver"), ExcludeCloseTo: boolPtr(true)},
			filter:        idb.TransactionFilter{AddressRole: 18, Limit: defaultOpts.DefaultTransactionsLimit},
			errorContains: nil,
		},
		{
			name:          "Bitmask receiver + closeTo(false)",
			params:        generated.SearchForTransactionsParams{AddressRole: strPtr("receiver"), ExcludeCloseTo: boolPtr(false)},
			filter:        idb.TransactionFilter{AddressRole: 54, Limit: defaultOpts.DefaultTransactionsLimit},
			errorContains: nil,
		},
		{
			name:          "Bitmask receiver + implicit closeTo (false)",
			params:        generated.SearchForTransactionsParams{AddressRole: strPtr("receiver")},
			filter:        idb.TransactionFilter{AddressRole: 54, Limit: defaultOpts.DefaultTransactionsLimit},
			errorContains: nil,
		},
		{
			name:          "Bitmask freeze-target",
			params:        generated.SearchForTransactionsParams{AddressRole: strPtr("freeze-target")},
			filter:        idb.TransactionFilter{AddressRole: 64, Limit: defaultOpts.DefaultTransactionsLimit},
			errorContains: nil,
		},
		{
			name:          "Currency to Algos when no asset-id",
			params:        generated.SearchForTransactionsParams{CurrencyGreaterThan: uint64Ptr(10), CurrencyLessThan: uint64Ptr(20)},
			filter:        idb.TransactionFilter{AlgosGT: uint64Ptr(10), AlgosLT: uint64Ptr(20), Limit: defaultOpts.DefaultTransactionsLimit},
			errorContains: nil,
		},
		{
			name:          "Searching by application-id",
			params:        generated.SearchForTransactionsParams{ApplicationId: uint64Ptr(1234)},
			filter:        idb.TransactionFilter{ApplicationID: 1234, Limit: defaultOpts.DefaultTransactionsLimit},
			errorContains: nil,
		},
		{
			name:          "Search all asset transfer by amount",
			params:        generated.SearchForTransactionsParams{TxType: strPtr("axfer"), CurrencyGreaterThan: uint64Ptr(10)},
			filter:        idb.TransactionFilter{TypeEnum: idb.TypeEnumAssetTransfer, AssetAmountGT: uint64Ptr(10), Limit: defaultOpts.DefaultTransactionsLimit},
			errorContains: nil,
		},
	}

	for _, test := range tests {
		t.Run(test.name, func(t *testing.T) {
			si := testServerImplementation(nil)
			filter, err := si.transactionParamsToTransactionFilter(test.params)
			if len(test.errorContains) > 0 {
				require.Error(t, err)
				for _, msg := range test.errorContains {
					assert.Contains(t, err.Error(), msg)
				}
			} else {
				assert.NoError(t, err)
				assert.Equal(t, test.filter, filter)
			}
		})
	}
}

func TestValidateTransactionFilter(t *testing.T) {
	tests := []struct {
		name          string
		filter        idb.TransactionFilter
		errorContains []string
	}{
		{
			"Default",
			idb.TransactionFilter{Limit: defaultOpts.DefaultTransactionsLimit},
			nil,
		},
		{
			name: "Round + MinRound Error",
			filter: idb.TransactionFilter{
				Round:    uint64Ptr(10),
				MaxRound: 15,
			},
			errorContains: []string{errInvalidRoundAndMinMax},
		},
		{
			name: "Round + MinRound Error",
			filter: idb.TransactionFilter{
				Round:    uint64Ptr(10),
				MinRound: 5,
			},
			errorContains: []string{errInvalidRoundAndMinMax},
		},
		{
			name: "Swapped Min/Max Round",
			filter: idb.TransactionFilter{
				MinRound: 15,
				MaxRound: 5,
			},
			errorContains: []string{errInvalidRoundMinMax},
		},
		{
			name: "Zero address close address role",
			filter: idb.TransactionFilter{
				Address:     addrSlice(basics.Address{}),
				AddressRole: idb.AddressRoleSender | idb.AddressRoleCloseRemainderTo,
			},
			errorContains: []string{errZeroAddressCloseRemainderToRole},
		},
		{
			name: "Zero address asset sender and asset close address role",
			filter: idb.TransactionFilter{
				Address:     addrSlice(basics.Address{}),
				AddressRole: idb.AddressRoleAssetSender | idb.AddressRoleAssetCloseTo,
			},
			errorContains: []string{
				errZeroAddressAssetSenderRole, errZeroAddressAssetCloseToRole},
		},
		{
			name: "Round > math.MaxInt64",
			filter: idb.TransactionFilter{
				Round: uint64Ptr(math.MaxInt64 + 1),
			},
			errorContains: []string{errValueExceedingInt64},
		},
		{
			name: "MinRound > math.MaxInt64",
			filter: idb.TransactionFilter{
				MinRound: uint64(math.MaxInt64 + 1),
			},
			errorContains: []string{errValueExceedingInt64},
		},
		{
			name: "MaxRound > math.MaxInt64",
			filter: idb.TransactionFilter{
				MaxRound: uint64(math.MaxInt64 + 1),
			},
			errorContains: []string{errValueExceedingInt64},
		},
		{
			name: "application-id > math.MaxInt64",
			filter: idb.TransactionFilter{
				ApplicationID: math.MaxInt64 + 1,
			},
			errorContains: []string{errValueExceedingInt64},
		},
		{
			name: "asset-id > math.MaxInt64",
			filter: idb.TransactionFilter{
				AssetID: math.MaxInt64 + 1,
			},
			errorContains: []string{errValueExceedingInt64},
		},
		{
			name: "offset > math.MaxInt64",
			filter: idb.TransactionFilter{
				Offset: uint64Ptr(uint64(math.MaxInt64 + 1)),
			},
			errorContains: []string{errValueExceedingInt64},
		},
		{
			name: "offsetLT > math.MaxInt64",
			filter: idb.TransactionFilter{
				OffsetLT: uint64Ptr(uint64(math.MaxInt64 + 1)),
			},
			errorContains: []string{errValueExceedingInt64},
		},
		{
			name: "offsetGT > math.MaxInt64",
			filter: idb.TransactionFilter{
				OffsetGT: uint64Ptr(uint64(math.MaxInt64 + 1)),
			},
			errorContains: []string{errValueExceedingInt64},
		},
		{
			name: "algosLT > math.MaxInt64",
			filter: idb.TransactionFilter{
				AlgosLT: uint64Ptr(uint64(math.MaxInt64 + 1)),
			},
			errorContains: []string{errValueExceedingInt64},
		},
		{
			name: "algosGT > math.MaxInt64",
			filter: idb.TransactionFilter{
				AlgosGT: uint64Ptr(uint64(math.MaxInt64 + 1)),
			},
			errorContains: []string{errValueExceedingInt64},
		},
		{
			name: "effectiveAmountLT > math.MaxInt64",
			filter: idb.TransactionFilter{
				EffectiveAmountLT: uint64Ptr(uint64(math.MaxInt64 + 1)),
			},
			errorContains: []string{errValueExceedingInt64},
		},
		{
			name: "effectiveAmountGT > math.MaxInt64",
			filter: idb.TransactionFilter{
				EffectiveAmountGT: uint64Ptr(uint64(math.MaxInt64 + 1)),
			},
			errorContains: []string{errValueExceedingInt64},
		},
	}

	for _, test := range tests {
		t.Run(test.name, func(t *testing.T) {
			err := validateTransactionFilter(&test.filter)
			if len(test.errorContains) > 0 {
				require.Error(t, err)
				for _, msg := range test.errorContains {
					assert.Contains(t, err.Error(), msg)
				}
			} else {
				assert.NoError(t, err)
			}
		})
	}
}

func loadResourceFileOrPanic(path string) []byte {
	data, err := ioutil.ReadFile(path)
	if err != nil {
		panic(fmt.Sprintf("Failed to load resource file: '%s'", path))
	}
	var ret idb.TxnRow
	_ = msgpack.Decode(data, &ret)
	return data
}

func loadTransactionFromFile(path string) generated.Transaction {
	data := loadResourceFileOrPanic(path)
	var ret generated.Transaction
	if err := json.Unmarshal(data, &ret); err != nil {
		panic(fmt.Sprintf("Failed to build transaction from file: %s", path))
	}
	return ret
}

func loadBlockFromFile(path string) generated.Block {
	data := loadResourceFileOrPanic(path)
	var ret generated.Block
	if err := json.Unmarshal(data, &ret); err != nil {
		panic(fmt.Sprintf("Failed to build block from file: %s", path))
	}
	return ret
}

func TestFetchTransactions(t *testing.T) {
	// Add in txnRows (with TxnBytes to parse), verify that they are properly serialized to generated.TransactionResponse
	tests := []struct {
		name     string
		txnBytes [][]byte
		response []generated.Transaction
		created  uint64
	}{
		{
			name: "Payment",
			txnBytes: [][]byte{
				loadResourceFileOrPanic("test_resources/payment.txn"),
			},
			response: []generated.Transaction{
				loadTransactionFromFile("test_resources/payment.response"),
			},
		},
		{
			name: "Key Registration",
			txnBytes: [][]byte{
				loadResourceFileOrPanic("test_resources/keyreg.txn"),
			},
			response: []generated.Transaction{
				loadTransactionFromFile("test_resources/keyreg.response"),
			},
		},
		{
			name: "Key Registration with state proof key",
			txnBytes: [][]byte{
				loadResourceFileOrPanic("test_resources/keyregwithsprfkey.txn"),
			},
			response: []generated.Transaction{
				loadTransactionFromFile("test_resources/keyregwithsprfkey.response"),
			},
		},
		{
			name: "Asset Configuration",
			txnBytes: [][]byte{
				loadResourceFileOrPanic("test_resources/asset_config.txn"),
			},
			response: []generated.Transaction{
				loadTransactionFromFile("test_resources/asset_config.response"),
			},
			created: 100,
		},
		{
			name: "Asset Transfer",
			txnBytes: [][]byte{
				loadResourceFileOrPanic("test_resources/asset_transfer.txn"),
			},
			response: []generated.Transaction{
				loadTransactionFromFile("test_resources/asset_transfer.response"),
			},
		},
		{
			name: "Asset Freeze",
			txnBytes: [][]byte{
				loadResourceFileOrPanic("test_resources/asset_freeze.txn"),
			},
			response: []generated.Transaction{
				loadTransactionFromFile("test_resources/asset_freeze.response"),
			},
		},
		{
			name: "Multisig Transaction",
			txnBytes: [][]byte{
				loadResourceFileOrPanic("test_resources/multisig.txn"),
			},
			response: []generated.Transaction{
				loadTransactionFromFile("test_resources/multisig.response"),
			},
		},
		{
			name: "Rekey Transaction",
			txnBytes: [][]byte{
				loadResourceFileOrPanic("test_resources/rekey.txn"),
			},
			response: []generated.Transaction{
				loadTransactionFromFile("test_resources/rekey.response"),
			},
		},
		{
			name: "Application Call (1)",
			txnBytes: [][]byte{
				loadResourceFileOrPanic("test_resources/app_call_1.txn"),
			},
			response: []generated.Transaction{
				loadTransactionFromFile("test_resources/app_call_1.response"),
			},
			created: 10,
		},
		{
			name: "Application Call (2)",
			txnBytes: [][]byte{
				loadResourceFileOrPanic("test_resources/app_call_2.txn"),
			},
			response: []generated.Transaction{
				loadTransactionFromFile("test_resources/app_call_2.response"),
			},
			created: 10,
		},
		{
			name: "Application Call (3)",
			txnBytes: [][]byte{
				loadResourceFileOrPanic("test_resources/app_call_3.txn"),
			},
			response: []generated.Transaction{
				loadTransactionFromFile("test_resources/app_call_3.response"),
			},
			created: 10,
		},
		{
			name: "Application Clear",
			txnBytes: [][]byte{
				loadResourceFileOrPanic("test_resources/app_clear.txn"),
			},
			response: []generated.Transaction{
				loadTransactionFromFile("test_resources/app_clear.response"),
			},
		},
		{
			name: "Application Close",
			txnBytes: [][]byte{
				loadResourceFileOrPanic("test_resources/app_close.txn"),
			},
			response: []generated.Transaction{
				loadTransactionFromFile("test_resources/app_close.response"),
			},
		},
		{
			name: "Application Update",
			txnBytes: [][]byte{
				loadResourceFileOrPanic("test_resources/app_update.txn"),
			},
			response: []generated.Transaction{
				loadTransactionFromFile("test_resources/app_update.response"),
			},
		},
		{
			name: "Application Delete",
			txnBytes: [][]byte{
				loadResourceFileOrPanic("test_resources/app_delete.txn"),
			},
			response: []generated.Transaction{
				loadTransactionFromFile("test_resources/app_delete.response"),
			},
		},
		{
			name: "Application Non ASCII Key",
			txnBytes: [][]byte{
				loadResourceFileOrPanic("test_resources/app_nonascii.txn"),
			},
			response: []generated.Transaction{
				loadTransactionFromFile("test_resources/app_nonascii.response"),
			},
		},
		{
			name: "Application Optin",
			txnBytes: [][]byte{
				loadResourceFileOrPanic("test_resources/app_optin.txn"),
			},
			response: []generated.Transaction{
				loadTransactionFromFile("test_resources/app_optin.response"),
			},
		},
		{
			name: "Application With Foreign App",
			txnBytes: [][]byte{
				loadResourceFileOrPanic("test_resources/app_foreign.txn"),
			},
			response: []generated.Transaction{
				loadTransactionFromFile("test_resources/app_foreign.response"),
			},
		},
		{
			name: "Application With Foreign Assets",
			txnBytes: [][]byte{
				loadResourceFileOrPanic("test_resources/app_foreign_assets.txn"),
			},
			response: []generated.Transaction{
				loadTransactionFromFile("test_resources/app_foreign_assets.response"),
			},
		},
		{
			name: "Application with logs",
			txnBytes: [][]byte{
				loadResourceFileOrPanic("test_resources/app_call_logs.txn"),
			},
			response: []generated.Transaction{
				loadTransactionFromFile("test_resources/app_call_logs.response"),
			},
		},
		{
			name: "Application with inner txns",
			txnBytes: [][]byte{
				loadResourceFileOrPanic("test_resources/app_call_inner.txn"),
			},
			response: []generated.Transaction{
				loadTransactionFromFile("test_resources/app_call_inner.response"),
			},
		},
		{
			name: "Application inner asset create",
			txnBytes: [][]byte{
				loadResourceFileOrPanic("test_resources/app_call_inner_acfg.txn"),
			},
			response: []generated.Transaction{
				loadTransactionFromFile("test_resources/app_call_inner_acfg.response"),
			},
		},
		{
			name: "State Proof Txn",
			txnBytes: [][]byte{
				loadResourceFileOrPanic("test_resources/state_proof.txn"),
			},
			response: []generated.Transaction{
				loadTransactionFromFile("test_resources/state_proof.response"),
			},
		},
		{
			name: "State Proof Txn - High Reveal Index",
			txnBytes: [][]byte{
				loadResourceFileOrPanic("test_resources/state_proof_with_index.txn"),
			},
			response: []generated.Transaction{
				loadTransactionFromFile("test_resources/state_proof_with_index.response"),
			},
		},
	}

	// use for the brach below and createTxn helper func to add a new test case
	var addNewTest = false
	if addNewTest {
		tests = tests[:0]
		tests = append(tests, struct {
			name     string
			txnBytes [][]byte
			response []generated.Transaction
			created  uint64
		}{
			name:     "State Proof Txn",
			txnBytes: [][]byte{loadResourceFileOrPanic("test_resources/state_proof.txn")},
		})
	}

	for _, test := range tests {
		t.Run(test.name, func(t *testing.T) {
			// Setup the mocked responses

			mockIndexer := &mocks.IndexerDb{}
			si := testServerImplementation(mockIndexer)
			si.EnableAddressSearchRoundRewind = true
			si.timeout = 1 * time.Second

			roundTime := time.Now()
			roundTime64 := uint64(roundTime.Unix())

			ch := make(chan idb.TxnRow, len(test.txnBytes))
			for _, bytes := range test.txnBytes {
				stxnad := new(transactions.SignedTxnWithAD)
				err := protocol.Decode(bytes, stxnad)
				require.NoError(t, err)
				txnRow := idb.TxnRow{
					Round:     1,
					Intra:     2,
					RoundTime: roundTime,
					Txn:       stxnad,
					AssetID:   test.created,
					Extra: idb.TxnExtra{
						AssetCloseAmount: 0,
					},
					Error: nil,
				}
				ch <- txnRow
			}

			close(ch)
			var outCh <-chan idb.TxnRow = ch
			var round uint64 = 1
			mockIndexer.On("Transactions", mock.Anything, mock.Anything).Return(outCh, round)

			// Call the function
			results, _, _, err := si.fetchTransactions(context.Background(), idb.TransactionFilter{})
			require.NoError(t, err)

			// Automatically print it out when writing the test.
			printIt := len(test.response) == 0
			if printIt {
				fmt.Printf("Test: %s\n", test.name)
				for _, result := range results {
					fmt.Println("-------------------")
					str, _ := json.Marshal(result)
					fmt.Printf("%s\n", str)
				}
				fmt.Println("-------------------")
				fmt.Printf(`Add the code below as a new entry into 'tests' array and update file names:
		{
			name: "%s",
			txnBytes: [][]byte{
				loadResourceFileOrPanic("test_resources/REPLACEME.txn"),
			},
			response: []generated.Transaction{
				loadTransactionFromFile("test_resources/REPLACEME.response"),
			},
		},
`, test.name)
				fmt.Println("-------------------")
			}

			// Verify the results
			require.Equal(t, len(test.response), len(results))
			for i, expected := range test.response {
				actual := results[i]
				// This is set in the mock above, so override it in the expected value.
				expected.RoundTime = &roundTime64
				fmt.Println(roundTime64)
				if expected.InnerTxns != nil {
					for j := range *expected.InnerTxns {
						(*expected.InnerTxns)[j].RoundTime = &roundTime64
					}
				}
				assert.EqualValues(t, expected, actual)
			}
		})
	}
}

func TestFetchAccountsRewindRoundTooLarge(t *testing.T) {
	ch := make(chan idb.AccountRow)
	close(ch)
	var outCh <-chan idb.AccountRow = ch

	db := &mocks.IndexerDb{}
	db.On("GetAccounts", mock.Anything, mock.Anything).Return(outCh, uint64(7)).Once()

	si := testServerImplementation(db)
	si.EnableAddressSearchRoundRewind = true
	atRound := uint64(8)
	_, _, err := si.fetchAccounts(context.Background(), idb.AccountQueryOptions{}, &atRound)
	assert.Error(t, err)
	assert.True(t, strings.HasPrefix(err.Error(), errRewindingAccount), err.Error())
}

<<<<<<< HEAD
// createTxn allows saving msgp-encoded canonical object to a file in order to add more test data
func createTxn(t *testing.T, target string) []byte {
	defer assert.Fail(t, "this method should only be used for generating test inputs.")
	addr1, err := basics.UnmarshalChecksumAddress("PT4K5LK4KYIQYYRAYPAZIEF47NVEQRDX3CPYWJVH25LKO2METIRBKRHRAE")
	assert.Error(t, err)
	var votePK crypto.OneTimeSignatureVerifier
	votePK[0] = 1

	var selectionPK crypto.VRFVerifier
	selectionPK[0] = 1

	var sprfkey merklesignature.Commitment
	sprfkey[0] = 1

	stxnad := transactions.SignedTxnWithAD{
		SignedTxn: transactions.SignedTxn{
			Txn: transactions.Transaction{
				Type: protocol.KeyRegistrationTx,
				Header: transactions.Header{
					Sender: addr1,
				},
				KeyregTxnFields: transactions.KeyregTxnFields{
					VotePK:           votePK,
					SelectionPK:      selectionPK,
					StateProofPK:     sprfkey,
					VoteFirst:        basics.Round(0),
					VoteLast:         basics.Round(100),
					VoteKeyDilution:  1000,
					Nonparticipation: false,
				},
			},
		},
		ApplyData: transactions.ApplyData{},
	}

	data := msgpack.Encode(stxnad)
	err = ioutil.WriteFile(target, data, 0644)
	assert.NoError(t, err)
	return data
}

=======
>>>>>>> be89f759
func TestLookupApplicationLogsByID(t *testing.T) {
	mockIndexer := &mocks.IndexerDb{}
	si := testServerImplementation(mockIndexer)
	si.EnableAddressSearchRoundRewind = true

	txnBytes := loadResourceFileOrPanic("test_resources/app_call_logs.txn")
	var stxn transactions.SignedTxnWithAD
	err := protocol.Decode(txnBytes, &stxn)
	assert.NoError(t, err)

	roundTime := time.Now()
	ch := make(chan idb.TxnRow, 1)
	ch <- idb.TxnRow{
		Round:     1,
		Intra:     2,
		RoundTime: roundTime,
		Txn:       &stxn,
		AssetID:   0,
		Extra: idb.TxnExtra{
			AssetCloseAmount: 0,
		},
		Error: nil,
	}

	close(ch)
	var outCh <-chan idb.TxnRow = ch
	var round uint64 = 1
	mockIndexer.On("Transactions", mock.Anything, mock.Anything).Return(outCh, round)

	appIdx := stxn.Txn.ApplicationID
	e := echo.New()
	req := httptest.NewRequest(http.MethodGet, "/", nil)
	rec := httptest.NewRecorder()
	c := e.NewContext(req, rec)
	c.SetPath("/v2/applications/:appIdx/logs")
	c.SetParamNames("appIdx")
	c.SetParamValues(fmt.Sprintf("%d", appIdx))

	params := generated.LookupApplicationLogsByIDParams{}
	err = si.LookupApplicationLogsByID(c, 444, params)
	assert.NoError(t, err)
	assert.Equal(t, http.StatusOK, rec.Code)

	var response generated.ApplicationLogsResponse
	err = json.Unmarshal(rec.Body.Bytes(), &response)
	assert.NoError(t, err)

	assert.Equal(t, uint64(appIdx), response.ApplicationId)
	assert.NotNil(t, response.LogData)
	ld := *response.LogData
	assert.Equal(t, 1, len(ld))
	assert.Equal(t, stxn.Txn.ID().String(), ld[0].Txid)
	assert.Equal(t, len(stxn.ApplyData.EvalDelta.Logs), len(ld[0].Logs))
	for i, log := range ld[0].Logs {
		assert.Equal(t, []byte(stxn.ApplyData.EvalDelta.Logs[i]), log)
	}
}

func TestTimeouts(t *testing.T) {
	// function pointers to execute the different DB operations. We really only
	// care that they timeout with WaitUntil, but the return arguments need to
	// be correct to avoid a panic.
	mostMockFunctions := func(method string) func(mockIndexer *mocks.IndexerDb, timeout <-chan time.Time) {
		return func(mockIndexer *mocks.IndexerDb, timeout <-chan time.Time) {
			mockIndexer.
				On(method, mock.Anything, mock.Anything, mock.Anything).
				WaitUntil(timeout).
				Return(nil, uint64(0))
		}
	}
	transactionFunc := mostMockFunctions("Transactions")
	applicationsFunc := mostMockFunctions("Applications")
	accountsFunc := mostMockFunctions("GetAccounts")
	assetsFunc := mostMockFunctions("Assets")
	balancesFunc := mostMockFunctions("AssetBalances")
	blockFunc := func(mockIndexer *mocks.IndexerDb, timeout <-chan time.Time) {
		mockIndexer.
			On("GetBlock", mock.Anything, mock.Anything, mock.Anything).
			WaitUntil(timeout).
			Return(bookkeeping.BlockHeader{}, nil, nil)
	}
	healthFunc := func(mockIndexer *mocks.IndexerDb, timeout <-chan time.Time) {
		mockIndexer.
			On("Health", mock.Anything, mock.Anything, mock.Anything).
			WaitUntil(timeout).
			Return(idb.Health{}, nil)
	}

	// Call each of the handlers and let the database timeout.
	testcases := []struct {
		name        string
		errString   string
		mockCall    func(mockIndexer *mocks.IndexerDb, timeout <-chan time.Time)
		callHandler func(ctx echo.Context, si ServerImplementation) error
	}{
		{
			name:      "SearchForTransactions",
			errString: errTransactionSearch,
			mockCall:  transactionFunc,
			callHandler: func(ctx echo.Context, si ServerImplementation) error {
				return si.SearchForTransactions(ctx, generated.SearchForTransactionsParams{})
			},
		},
		{
			name:      "LookupAccountTransactions",
			errString: errTransactionSearch,
			mockCall:  transactionFunc,
			callHandler: func(ctx echo.Context, si ServerImplementation) error {
				return si.LookupAccountTransactions(ctx, "", generated.LookupAccountTransactionsParams{})
			},
		},
		{
			name:      "LookupAssetTransactions",
			errString: errTransactionSearch,
			mockCall:  transactionFunc,
			callHandler: func(ctx echo.Context, si ServerImplementation) error {
				return si.LookupAssetTransactions(ctx, 1, generated.LookupAssetTransactionsParams{})
			},
		},
		{
			name:      "LookupApplicaitonLogsByID",
			errString: errTransactionSearch,
			mockCall:  transactionFunc,
			callHandler: func(ctx echo.Context, si ServerImplementation) error {
				return si.LookupApplicationLogsByID(ctx, 1, generated.LookupApplicationLogsByIDParams{})
			},
		},
		{
			name:      "LookupApplicationByID",
			errString: errFailedSearchingApplication,
			mockCall:  applicationsFunc,
			callHandler: func(ctx echo.Context, si ServerImplementation) error {
				return si.LookupApplicationByID(ctx, 0, generated.LookupApplicationByIDParams{})
			},
		},
		{
			name:      "SearchForApplications",
			errString: errFailedSearchingApplication,
			mockCall:  applicationsFunc,
			callHandler: func(ctx echo.Context, si ServerImplementation) error {
				return si.SearchForApplications(ctx, generated.SearchForApplicationsParams{})
			},
		},
		{
			name:      "SearchForAccount",
			errString: errFailedSearchingAccount,
			mockCall:  accountsFunc,
			callHandler: func(ctx echo.Context, si ServerImplementation) error {
				return si.SearchForAccounts(ctx, generated.SearchForAccountsParams{})
			},
		},
		{
			name:      "LookupAccountByID",
			errString: errFailedSearchingAccount,
			mockCall:  accountsFunc,
			callHandler: func(ctx echo.Context, si ServerImplementation) error {
				return si.LookupAccountByID(ctx,
					"PBH2JQNVP5SBXLTOWNHHPGU6FUMBVS4ZDITPK5RA5FG2YIIFS6UYEMFM2Y",
					generated.LookupAccountByIDParams{})
			},
		},
		{
			name:      "SearchForAssets",
			errString: errFailedSearchingAsset,
			mockCall:  assetsFunc,
			callHandler: func(ctx echo.Context, si ServerImplementation) error {
				return si.SearchForAssets(ctx, generated.SearchForAssetsParams{})
			},
		},
		{
			name:      "LookupAssetByID",
			errString: errFailedSearchingAsset,
			mockCall:  assetsFunc,
			callHandler: func(ctx echo.Context, si ServerImplementation) error {
				return si.LookupAssetByID(ctx, 1, generated.LookupAssetByIDParams{})
			},
		},
		{
			name:      "LookupAssetBalances",
			errString: errFailedSearchingAssetBalances,
			mockCall:  balancesFunc,
			callHandler: func(ctx echo.Context, si ServerImplementation) error {
				return si.LookupAssetBalances(ctx, 1, generated.LookupAssetBalancesParams{})
			},
		},
		{
			name:      "LookupBlock",
			errString: errLookingUpBlockForRound,
			mockCall:  blockFunc,
			callHandler: func(ctx echo.Context, si ServerImplementation) error {
				return si.LookupBlock(ctx, 100, generated.LookupBlockParams{})
			},
		},
		{
			name:      "Health",
			errString: errFailedLookingUpHealth,
			mockCall:  healthFunc,
			callHandler: func(ctx echo.Context, si ServerImplementation) error {
				return si.MakeHealthCheck(ctx)
			},
		},
	}

	for _, tc := range testcases {
		t.Run(tc.name, func(t *testing.T) {
			timeout := make(chan time.Time, 1)
			defer func() {
				timeout <- time.Now()
				close(timeout)
			}()

			// Make a mock indexer and tell the mock to timeout.
			mockIndexer := &mocks.IndexerDb{}

			si := testServerImplementation(mockIndexer)
			si.timeout = 5 * time.Millisecond

			// Setup context...
			e := echo.New()
			req := httptest.NewRequest(http.MethodGet, "/", nil)
			rec1 := httptest.NewRecorder()
			c := e.NewContext(req, rec1)

			// configure the mock to timeout, then call the handler.
			tc.mockCall(mockIndexer, timeout)
			err := tc.callHandler(c, *si)

			require.NoError(t, err)
			bodyStr := rec1.Body.String()
			require.Equal(t, http.StatusServiceUnavailable, rec1.Code)
			require.Contains(t, bodyStr, tc.errString)
			require.Contains(t, bodyStr, "timeout")
		})
	}
}

func TestApplicationLimits(t *testing.T) {
	testcases := []struct {
		name     string
		limit    *uint64
		expected uint64
	}{
		{
			name:     "Default",
			limit:    nil,
			expected: defaultOpts.DefaultApplicationsLimit,
		},
		{
			name:     "Max",
			limit:    uint64Ptr(math.MaxUint64),
			expected: defaultOpts.MaxApplicationsLimit,
		},
	}

	// Mock backend to capture default limits
	mockIndexer := &mocks.IndexerDb{}
	si := testServerImplementation(mockIndexer)
	si.timeout = 5 * time.Millisecond

	for _, tc := range testcases {
		t.Run(tc.name, func(t *testing.T) {
			// Setup context...
			e := echo.New()
			req := httptest.NewRequest(http.MethodGet, "/", nil)
			rec1 := httptest.NewRecorder()
			c := e.NewContext(req, rec1)

			// check parameters passed to the backend
			mockIndexer.
				On("Applications", mock.Anything, mock.Anything, mock.Anything).
				Return(nil, uint64(0)).
				Run(func(args mock.Arguments) {
					require.Len(t, args, 2)
					require.IsType(t, idb.ApplicationQuery{}, args[1])
					params := args[1].(idb.ApplicationQuery)
					require.Equal(t, params.Limit, tc.expected)
				})

			err := si.SearchForApplications(c, generated.SearchForApplicationsParams{
				Limit: tc.limit,
			})
			require.NoError(t, err)
		})
	}
}

func TestBigNumbers(t *testing.T) {

	testcases := []struct {
		name        string
		errString   string
		callHandler func(ctx echo.Context, si ServerImplementation) error
	}{
		{
			name:      "SearchForTransactionsInvalidRound",
			errString: errValueExceedingInt64,
			callHandler: func(ctx echo.Context, si ServerImplementation) error {
				return si.SearchForTransactions(ctx, generated.SearchForTransactionsParams{Round: uint64Ptr(uint64(math.MaxInt64 + 1))})
			},
		},
		{
			name:      "SearchForTransactionsInvalidAppID",
			errString: errValueExceedingInt64,
			callHandler: func(ctx echo.Context, si ServerImplementation) error {
				return si.SearchForTransactions(ctx, generated.SearchForTransactionsParams{ApplicationId: uint64Ptr(uint64(math.MaxInt64 + 1))})
			},
		},
		{
			name:      "SearchForTransactionsInvalidAssetID",
			errString: errValueExceedingInt64,
			callHandler: func(ctx echo.Context, si ServerImplementation) error {
				return si.SearchForTransactions(ctx, generated.SearchForTransactionsParams{AssetId: uint64Ptr(uint64(math.MaxInt64 + 1))})
			},
		},
		{
			name:      "LookupAccountTransactionsInvalidRound",
			errString: errValueExceedingInt64,
			callHandler: func(ctx echo.Context, si ServerImplementation) error {
				return si.LookupAccountTransactions(ctx, "", generated.LookupAccountTransactionsParams{Round: uint64Ptr(uint64(math.MaxInt64 + 1))})
			},
		},
		{
			name:      "LookupAccountTransactionsInvalidAssetID",
			errString: errValueExceedingInt64,
			callHandler: func(ctx echo.Context, si ServerImplementation) error {
				return si.LookupAccountTransactions(ctx, "", generated.LookupAccountTransactionsParams{AssetId: uint64Ptr(uint64(math.MaxInt64 + 1))})
			},
		},
		{
			name:      "LookupAssetTransactionsInvalidAssetID",
			errString: errValueExceedingInt64,
			callHandler: func(ctx echo.Context, si ServerImplementation) error {
				return si.LookupAssetTransactions(ctx, math.MaxInt64+1, generated.LookupAssetTransactionsParams{})
			},
		},
		{
			name:      "LookupAssetTransactionsInvalidRound",
			errString: errValueExceedingInt64,
			callHandler: func(ctx echo.Context, si ServerImplementation) error {
				return si.LookupAssetTransactions(ctx, 12, generated.LookupAssetTransactionsParams{Round: uint64Ptr(uint64(math.MaxInt64 + 1))})
			},
		},
		{
			name:      "LookupApplicaitonLogsByID",
			errString: errValueExceedingInt64,
			callHandler: func(ctx echo.Context, si ServerImplementation) error {
				return si.LookupApplicationLogsByID(ctx, math.MaxInt64+1, generated.LookupApplicationLogsByIDParams{})
			},
		},
		{
			name:      "LookupApplicationByID",
			errString: errValueExceedingInt64,
			callHandler: func(ctx echo.Context, si ServerImplementation) error {
				return si.LookupApplicationByID(ctx, math.MaxInt64+1, generated.LookupApplicationByIDParams{})
			},
		},
		{
			name:      "SearchForApplications",
			errString: errValueExceedingInt64,
			callHandler: func(ctx echo.Context, si ServerImplementation) error {
				return si.SearchForApplications(ctx, generated.SearchForApplicationsParams{ApplicationId: uint64Ptr(uint64(math.MaxInt64 + 1))})
			},
		},
		{
			name:      "SearchForAccountInvalidRound",
			errString: errValueExceedingInt64,
			callHandler: func(ctx echo.Context, si ServerImplementation) error {
				return si.SearchForAccounts(ctx, generated.SearchForAccountsParams{Round: uint64Ptr(uint64(math.MaxInt64 + 1))})
			},
		},
		{
			name:      "SearchForAccountInvalidAppID",
			errString: errValueExceedingInt64,
			callHandler: func(ctx echo.Context, si ServerImplementation) error {
				return si.SearchForAccounts(ctx, generated.SearchForAccountsParams{ApplicationId: uint64Ptr(uint64(math.MaxInt64 + 1))})
			},
		},
		{
			name:      "SearchForAccountInvalidAssetID",
			errString: errValueExceedingInt64,
			callHandler: func(ctx echo.Context, si ServerImplementation) error {
				return si.SearchForAccounts(ctx, generated.SearchForAccountsParams{AssetId: uint64Ptr(uint64(math.MaxInt64 + 1))})
			},
		},
		{
			name:      "LookupAccountByID",
			errString: errValueExceedingInt64,
			callHandler: func(ctx echo.Context, si ServerImplementation) error {
				return si.LookupAccountByID(ctx,
					"PBH2JQNVP5SBXLTOWNHHPGU6FUMBVS4ZDITPK5RA5FG2YIIFS6UYEMFM2Y",
					generated.LookupAccountByIDParams{Round: uint64Ptr(uint64(math.MaxInt64 + 1))})
			},
		},
		{
			name:      "SearchForAssets",
			errString: errValueExceedingInt64,
			callHandler: func(ctx echo.Context, si ServerImplementation) error {
				return si.SearchForAssets(ctx, generated.SearchForAssetsParams{AssetId: uint64Ptr(uint64(math.MaxInt64 + 1))})
			},
		},
		{
			name:      "LookupAssetByID",
			errString: errValueExceedingInt64,
			callHandler: func(ctx echo.Context, si ServerImplementation) error {
				return si.LookupAssetByID(ctx, math.MaxInt64+1, generated.LookupAssetByIDParams{})
			},
		},
		{
			name:      "LookupAssetBalances",
			errString: errValueExceedingInt64,
			callHandler: func(ctx echo.Context, si ServerImplementation) error {
				return si.LookupAssetBalances(ctx, math.MaxInt64+1, generated.LookupAssetBalancesParams{})
			},
		},
		{
			name:      "LookupBlock",
			errString: errValueExceedingInt64,
			callHandler: func(ctx echo.Context, si ServerImplementation) error {
<<<<<<< HEAD
				return si.LookupBlock(ctx, math.MaxInt64+1)
=======
				return si.LookupBlock(ctx, math.MaxInt64+1, generated.LookupBlockParams{})
>>>>>>> be89f759
			},
		},
		{
			name:      "LookupAccountAppLocalStates",
			errString: errValueExceedingInt64,
			callHandler: func(ctx echo.Context, si ServerImplementation) error {
				return si.LookupAccountAppLocalStates(ctx, "10", generated.LookupAccountAppLocalStatesParams{ApplicationId: uint64Ptr(uint64(math.MaxInt64 + 1))})
			},
		},
		{
			name:      "LookupAccountAssets",
			errString: errValueExceedingInt64,
			callHandler: func(ctx echo.Context, si ServerImplementation) error {
				return si.LookupAccountAssets(ctx, "10", generated.LookupAccountAssetsParams{AssetId: uint64Ptr(uint64(math.MaxInt64 + 1))})
			},
		},
		{
			name:      "LookupAccountCreatedApplications",
			errString: errValueExceedingInt64,
			callHandler: func(ctx echo.Context, si ServerImplementation) error {
				return si.LookupAccountCreatedApplications(ctx, "10", generated.LookupAccountCreatedApplicationsParams{ApplicationId: uint64Ptr(uint64(math.MaxInt64 + 1))})
			},
		},
		{
			name:      "LookupAccountCreatedAssets",
			errString: errValueExceedingInt64,
			callHandler: func(ctx echo.Context, si ServerImplementation) error {
				return si.LookupAccountCreatedAssets(ctx, "10", generated.LookupAccountCreatedAssetsParams{AssetId: uint64Ptr(uint64(math.MaxInt64 + 1))})
			},
		},
	}

	for _, tc := range testcases {
		t.Run(tc.name, func(t *testing.T) {

			// Make a mock indexer.
			mockIndexer := &mocks.IndexerDb{}

			si := testServerImplementation(mockIndexer)

			// Setup context...
			e := echo.New()
			req := httptest.NewRequest(http.MethodGet, "/", nil)
			rec1 := httptest.NewRecorder()
			c := e.NewContext(req, rec1)

			// call handler
			tc.callHandler(c, *si)
			assert.Equal(t, http.StatusNotFound, rec1.Code)
			bodyStr := rec1.Body.String()
			require.Contains(t, bodyStr, tc.errString)
		})
	}
}

func TestFetchBlock(t *testing.T) {
	testcases := []struct {
<<<<<<< HEAD
		name       string
		blockBytes []byte
		expected   generated.Block
		created    uint64
	}{
		{
			name:       "State Proof Block",
			blockBytes: loadResourceFileOrPanic("test_resources/stpf_block.block"),
			expected:   loadBlockFromFile("test_resources/stpf_block_response.json"),
		},
		{
			name:       "State Proof Block - High Reveal Index",
			blockBytes: loadResourceFileOrPanic("test_resources/stpf_block_high_index.block"),
			expected:   loadBlockFromFile("test_resources/stpf_block_high_index_response.json"),
=======
		name         string
		blockBytes   []byte
		blockOptions idb.GetBlockOptions
		expected     generated.Block
		created      uint64
	}{
		{
			name:         "State Proof Block",
			blockBytes:   loadResourceFileOrPanic("test_resources/stpf_block.block"),
			blockOptions: idb.GetBlockOptions{Transactions: true},
			expected:     loadBlockFromFile("test_resources/stpf_block_response.json"),
		},
		{
			name:         "State Proof Block - High Reveal Index",
			blockBytes:   loadResourceFileOrPanic("test_resources/stpf_block_high_index.block"),
			blockOptions: idb.GetBlockOptions{Transactions: true},
			expected:     loadBlockFromFile("test_resources/stpf_block_high_index_response.json"),
>>>>>>> be89f759
		},
	}

	for _, tc := range testcases {
		// Mock backend
		mockIndexer := &mocks.IndexerDb{}
		si := testServerImplementation(mockIndexer)
		si.timeout = 1 * time.Second

		roundTime := time.Now()
		roundTime64 := uint64(roundTime.Unix())

		t.Run(tc.name, func(t *testing.T) {
			blk := new(rpcs.EncodedBlockCert)
			err := protocol.Decode(tc.blockBytes, blk)
			require.NoError(t, err)
			txnRows := make([]idb.TxnRow, len(blk.Block.Payset))
			for idx, stxn := range blk.Block.Payset {
				txnRows[idx] = idb.TxnRow{
					Round:     1,
					Intra:     2,
					RoundTime: roundTime,
					Txn:       &stxn.SignedTxnWithAD,
					AssetID:   tc.created,
					Extra: idb.TxnExtra{
						AssetCloseAmount: 0,
					},
					Error: nil,
				}
			}
			// bookkeeping.BlockHeader, []idb.TxnRow, error
			mockIndexer.
				On("GetBlock", mock.Anything, mock.Anything, mock.Anything).
				Return(blk.Block.BlockHeader, txnRows, nil)

<<<<<<< HEAD
			blkOutput, err := si.fetchBlock(context.Background(), 1)
=======
			blkOutput, err := si.fetchBlock(context.Background(), 1, tc.blockOptions)
>>>>>>> be89f759
			require.NoError(t, err)
			actualStr, _ := json.Marshal(blkOutput)
			fmt.Printf("%s\n", actualStr)

			// Set RoundTime which is overridden in the mock above
			if tc.expected.Transactions != nil {
				for i := range *tc.expected.Transactions {
					actual := (*blkOutput.Transactions)[i]
					(*tc.expected.Transactions)[i].RoundTime = &roundTime64
					if (*tc.expected.Transactions)[i].InnerTxns != nil {
						for j := range *(*tc.expected.Transactions)[i].InnerTxns {
							(*(*tc.expected.Transactions)[i].InnerTxns)[j].RoundTime = &roundTime64
						}
					}
					assert.EqualValues(t, (*tc.expected.Transactions)[i], actual)
				}
			}
			assert.EqualValues(t, tc.expected, blkOutput)
		})
	}
}<|MERGE_RESOLUTION|>--- conflicted
+++ resolved
@@ -5,7 +5,6 @@
 	"encoding/base64"
 	"encoding/json"
 	"fmt"
-	"github.com/algorand/go-algorand/rpcs"
 	"io/ioutil"
 	"math"
 	"net/http"
@@ -13,6 +12,10 @@
 	"strings"
 	"testing"
 	"time"
+
+	"github.com/algorand/go-algorand/crypto"
+	"github.com/algorand/go-algorand/crypto/merklesignature"
+	"github.com/algorand/go-algorand/rpcs"
 
 	"github.com/labstack/echo/v4"
 	"github.com/stretchr/testify/assert"
@@ -751,7 +754,6 @@
 	assert.True(t, strings.HasPrefix(err.Error(), errRewindingAccount), err.Error())
 }
 
-<<<<<<< HEAD
 // createTxn allows saving msgp-encoded canonical object to a file in order to add more test data
 func createTxn(t *testing.T, target string) []byte {
 	defer assert.Fail(t, "this method should only be used for generating test inputs.")
@@ -793,8 +795,6 @@
 	return data
 }
 
-=======
->>>>>>> be89f759
 func TestLookupApplicationLogsByID(t *testing.T) {
 	mockIndexer := &mocks.IndexerDb{}
 	si := testServerImplementation(mockIndexer)
@@ -1213,11 +1213,7 @@
 			name:      "LookupBlock",
 			errString: errValueExceedingInt64,
 			callHandler: func(ctx echo.Context, si ServerImplementation) error {
-<<<<<<< HEAD
-				return si.LookupBlock(ctx, math.MaxInt64+1)
-=======
 				return si.LookupBlock(ctx, math.MaxInt64+1, generated.LookupBlockParams{})
->>>>>>> be89f759
 			},
 		},
 		{
@@ -1275,22 +1271,6 @@
 
 func TestFetchBlock(t *testing.T) {
 	testcases := []struct {
-<<<<<<< HEAD
-		name       string
-		blockBytes []byte
-		expected   generated.Block
-		created    uint64
-	}{
-		{
-			name:       "State Proof Block",
-			blockBytes: loadResourceFileOrPanic("test_resources/stpf_block.block"),
-			expected:   loadBlockFromFile("test_resources/stpf_block_response.json"),
-		},
-		{
-			name:       "State Proof Block - High Reveal Index",
-			blockBytes: loadResourceFileOrPanic("test_resources/stpf_block_high_index.block"),
-			expected:   loadBlockFromFile("test_resources/stpf_block_high_index_response.json"),
-=======
 		name         string
 		blockBytes   []byte
 		blockOptions idb.GetBlockOptions
@@ -1308,7 +1288,6 @@
 			blockBytes:   loadResourceFileOrPanic("test_resources/stpf_block_high_index.block"),
 			blockOptions: idb.GetBlockOptions{Transactions: true},
 			expected:     loadBlockFromFile("test_resources/stpf_block_high_index_response.json"),
->>>>>>> be89f759
 		},
 	}
 
@@ -1344,11 +1323,7 @@
 				On("GetBlock", mock.Anything, mock.Anything, mock.Anything).
 				Return(blk.Block.BlockHeader, txnRows, nil)
 
-<<<<<<< HEAD
-			blkOutput, err := si.fetchBlock(context.Background(), 1)
-=======
 			blkOutput, err := si.fetchBlock(context.Background(), 1, tc.blockOptions)
->>>>>>> be89f759
 			require.NoError(t, err)
 			actualStr, _ := json.Marshal(blkOutput)
 			fmt.Printf("%s\n", actualStr)
