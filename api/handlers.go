--- conflicted
+++ resolved
@@ -17,10 +17,7 @@
 	log "github.com/sirupsen/logrus"
 
 	"github.com/algorand/go-algorand/data/basics"
-<<<<<<< HEAD
-=======
 	"github.com/algorand/go-algorand/data/transactions/logic"
->>>>>>> be89f759
 	"github.com/algorand/go-algorand/protocol"
 
 	"github.com/algorand/indexer/accounting"
@@ -922,14 +919,11 @@
 	if uint64(roundNumber) > math.MaxInt64 {
 		return notFound(ctx, errValueExceedingInt64)
 	}
-<<<<<<< HEAD
-=======
 
 	options := idb.GetBlockOptions{
 		Transactions:         !(boolOrDefault(params.HeaderOnly)),
 		MaxTransactionsLimit: si.opts.MaxTransactionsLimit,
 	}
->>>>>>> be89f759
 
 	blk, err := si.fetchBlock(ctx.Request().Context(), roundNumber, options)
 	var maxErr idb.MaxTransactionsError
@@ -1306,8 +1300,6 @@
 			UpgradePropose: strPtr(string(blockHeader.UpgradePropose)),
 		}
 
-<<<<<<< HEAD
-=======
 		var partUpdates *generated.ParticipationUpdates
 		if len(blockHeader.ExpiredParticipationAccounts) > 0 {
 			addrs := make([]string, len(blockHeader.ExpiredParticipationAccounts))
@@ -1321,7 +1313,6 @@
 			partUpdates = nil
 		}
 
->>>>>>> be89f759
 		// order these so they're deterministic
 		orderedTrackingTypes := make([]protocol.StateProofType, len(blockHeader.StateProofTracking))
 		trackingArray := make([]generated.StateProofTracking, len(blockHeader.StateProofTracking))
@@ -1345,10 +1336,7 @@
 		ret = generated.Block{
 			GenesisHash:            blockHeader.GenesisHash[:],
 			GenesisId:              blockHeader.GenesisID,
-<<<<<<< HEAD
-=======
 			ParticipationUpdates:   partUpdates,
->>>>>>> be89f759
 			PreviousBlockHash:      blockHeader.Branch[:],
 			Rewards:                &rewards,
 			Round:                  uint64(blockHeader.Round),
