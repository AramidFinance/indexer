package conduit

import (
	"context"
	"fmt"
	"net"
	"net/http"
	"os"
	"path/filepath"
	"runtime/pprof"
	"sync"
	"time"

	"github.com/algorand/indexer/api/middlewares"
	"github.com/algorand/indexer/util/metrics"
	echo_contrib "github.com/labstack/echo-contrib/prometheus"
	"github.com/labstack/echo/v4"
	log "github.com/sirupsen/logrus"
	"github.com/spf13/viper"

	"github.com/algorand/go-algorand-sdk/encoding/json"
	"github.com/algorand/go-algorand/data/basics"

	"github.com/algorand/indexer/data"
	"github.com/algorand/indexer/exporters"
	"github.com/algorand/indexer/importers"
	"github.com/algorand/indexer/plugins"
	"github.com/algorand/indexer/processors"
	"github.com/algorand/indexer/util"
)

func init() {
	viper.SetConfigType("yaml")
}

// NameConfigPair is a generic structure used across plugin configuration ser/de
type NameConfigPair struct {
	Name   string                 `yaml:"name"`
	Config map[string]interface{} `yaml:"config"`
}

type Metrics struct {
	Mode string `yaml:"Mode"`
	Addr string `yaml:"Addr"`
}

// PipelineConfig stores configuration specific to the conduit pipeline
type PipelineConfig struct {
	ConduitConfig *Config

	CPUProfile  string `yaml:"cpu-profile"`
	PIDFilePath string `yaml:"pid-filepath"`

	PipelineLogLevel string `yaml:"log-level"`
	// Store a local copy to access parent variables
<<<<<<< HEAD
	Importer   NameConfigPair   `yaml:"Importer"`
	Processors []NameConfigPair `yaml:"Processors"`
	Exporter   NameConfigPair   `yaml:"Exporter"`
	Metrics    Metrics          `yaml:"Metrics"`
=======
	Importer   NameConfigPair   `yaml:"importer"`
	Processors []NameConfigPair `yaml:"processors"`
	Exporter   NameConfigPair   `yaml:"exporter"`
>>>>>>> d7c23659
}

// Valid validates pipeline config
func (cfg *PipelineConfig) Valid() error {
	if cfg.ConduitConfig == nil {
		return fmt.Errorf("PipelineConfig.Valid(): conduit configuration was nil")
	}

	if _, err := log.ParseLevel(cfg.PipelineLogLevel); err != nil {
		return fmt.Errorf("PipelineConfig.Valid(): pipeline log level (%s) was invalid: %w", cfg.PipelineLogLevel, err)
	}

	if len(cfg.Importer.Config) == 0 {
		return fmt.Errorf("PipelineConfig.Valid(): importer configuration was empty")
	}

	if len(cfg.Exporter.Config) == 0 {
		return fmt.Errorf("PipelineConfig.Valid(): exporter configuration was empty")
	}

	return nil
}

// MakePipelineConfig creates a pipeline configuration
func MakePipelineConfig(logger *log.Logger, cfg *Config) (*PipelineConfig, error) {
	if cfg == nil {
		return nil, fmt.Errorf("MakePipelineConfig(): empty conduit config")
	}

	// double check that it is valid
	if err := cfg.Valid(); err != nil {
		return nil, fmt.Errorf("MakePipelineConfig(): %w", err)
	}
	pCfg := PipelineConfig{PipelineLogLevel: logger.Level.String(), ConduitConfig: cfg}

	// Search for pipeline configuration in data directory
	autoloadParamConfigPath := filepath.Join(cfg.ConduitDataDir, DefaultConfigName)

	_, err := os.Stat(autoloadParamConfigPath)
	paramConfigFound := err == nil

	if !paramConfigFound {
		return nil, fmt.Errorf("MakePipelineConfig(): could not find %s in data directory (%s)", DefaultConfigName, cfg.ConduitDataDir)
	}

	logger.Infof("Auto-loading Conduit Configuration: %s", autoloadParamConfigPath)

	file, err := os.Open(autoloadParamConfigPath)
	if err != nil {
		return nil, fmt.Errorf("MakePipelineConfig(): error opening file: %w", err)
	}
	defer file.Close()

	err = viper.ReadConfig(file)
	if err != nil {
		return nil, fmt.Errorf("MakePipelineConfig(): reading config error: %w", err)
	}

	err = viper.Unmarshal(&pCfg)
	if err != nil {
		return nil, fmt.Errorf("MakePipelineConfig(): config file (%s) was mal-formed yaml: %w", autoloadParamConfigPath, err)
	}

	if err := pCfg.Valid(); err != nil {
		return nil, fmt.Errorf("MakePipelineConfig(): config file (%s) had mal-formed schema: %w", autoloadParamConfigPath, err)
	}

	return &pCfg, nil

}

// Pipeline is a struct that orchestrates the entire
// sequence of events, taking in importers, processors and
// exporters and generating the result
type Pipeline interface {
	Init() error
	Start()
	Stop()
	Error() error
	Wait()
}

type pipelineImpl struct {
	ctx      context.Context
	cf       context.CancelFunc
	wg       sync.WaitGroup
	cfg      *PipelineConfig
	logger   *log.Logger
	profFile *os.File
	err      error
	mu       sync.RWMutex

	initProvider *data.InitProvider

	importer   *importers.Importer
	processors []*processors.Processor
	exporter   *exporters.Exporter
	round      basics.Round
}

func (p *pipelineImpl) Error() error {
	p.mu.RLock()
	defer p.mu.RUnlock()
	return p.err
}

func (p *pipelineImpl) setError(err error) {
	p.mu.Lock()
	defer p.mu.Unlock()
	p.err = err
}

// Init prepares the pipeline for processing block data
func (p *pipelineImpl) Init() error {
	p.logger.Infof("Starting Pipeline Initialization")

	if p.cfg.CPUProfile != "" {
		p.logger.Infof("Creating CPU Profile file at %s", p.cfg.CPUProfile)
		var err error
		profFile, err := os.Create(p.cfg.CPUProfile)
		if err != nil {
			p.logger.WithError(err).Errorf("%s: create, %v", p.cfg.CPUProfile, err)
			return err
		}
		p.profFile = profFile
		err = pprof.StartCPUProfile(profFile)
		if err != nil {
			p.logger.WithError(err).Errorf("%s: start pprof, %v", p.cfg.CPUProfile, err)
			return err
		}
	}

	if p.cfg.PIDFilePath != "" {
		err := util.CreateIndexerPidFile(p.logger, p.cfg.PIDFilePath)
		if err != nil {
			return err
		}
	}

	// TODO Need to change interfaces to accept config of map[string]interface{}

	// Initialize Exporter first since the pipeline derives its round from the Exporter
	exporterLogger := log.New()
	// Make sure we are thread-safe
	exporterLogger.SetOutput(p.logger.Out)
	exporterLogger.SetFormatter(makePluginLogFormatter(plugins.Exporter, (*p.exporter).Metadata().Name()))

	jsonEncode := string(json.Encode(p.cfg.Exporter.Config))
	err := (*p.exporter).Init(p.ctx, plugins.PluginConfig(jsonEncode), exporterLogger)
	exporterName := (*p.exporter).Metadata().Name()
	if err != nil {
		return fmt.Errorf("Pipeline.Init(): could not initialize Exporter (%s): %w", exporterName, err)
	}
	p.logger.Infof("Initialized Exporter: %s", exporterName)

	// Initialize Importer
	importerLogger := log.New()
	// Make sure we are thread-safe
	importerLogger.SetOutput(p.logger.Out)
	importerName := (*p.importer).Metadata().Name()
	importerLogger.SetFormatter(makePluginLogFormatter(plugins.Importer, importerName))

	// TODO modify/fix ?
	jsonEncode = string(json.Encode(p.cfg.Importer.Config))
	genesis, err := (*p.importer).Init(p.ctx, plugins.PluginConfig(jsonEncode), importerLogger)

	if err != nil {
		return fmt.Errorf("Pipeline.Start(): could not initialize importer (%s): %w", importerName, err)
	}
	p.round = basics.Round((*p.exporter).Round())
	err = (*p.exporter).HandleGenesis(*genesis)
	if err != nil {
		return fmt.Errorf("Pipeline.Init(): exporter could not handle genesis (%s): %w", exporterName, err)
	}
	p.logger.Infof("Initialized Importer: %s", importerName)

	// Initialize Processors
	var initProvider data.InitProvider = &PipelineInitProvider{
		currentRound: &p.round,
		genesis:      genesis,
	}
	p.initProvider = &initProvider

	for idx, processor := range p.processors {
		processorLogger := log.New()
		// Make sure we are thread-safe
		processorLogger.SetOutput(p.logger.Out)
		processorLogger.SetFormatter(makePluginLogFormatter(plugins.Processor, (*processor).Metadata().Name()))
		jsonEncode = string(json.Encode(p.cfg.Processors[idx].Config))
		err := (*processor).Init(p.ctx, *p.initProvider, plugins.PluginConfig(jsonEncode), processorLogger)
		processorName := (*processor).Metadata().Name()
		if err != nil {
			return fmt.Errorf("Pipeline.Init(): could not initialize processor (%s): %w", processorName, err)
		}
		p.logger.Infof("Initialized Processor: %s", processorName)
	}

	// start metrics server
	if p.cfg.Metrics.Mode == "ON" || p.cfg.Metrics.Mode == "VERBOSE" {
		go p.startMetricsServer()
	}

	return err
}

func (p *pipelineImpl) Stop() {
	p.cf()
	p.wg.Wait()

	if p.profFile != nil {
		if err := p.profFile.Close(); err != nil {
			p.logger.WithError(err).Errorf("%s: could not close CPUProf file", p.profFile.Name())
		}
		pprof.StopCPUProfile()
	}

	if p.cfg.PIDFilePath != "" {
		if err := os.Remove(p.cfg.PIDFilePath); err != nil {
			p.logger.WithError(err).Errorf("%s: could not remove pid file", p.cfg.PIDFilePath)
		}
	}

	if err := (*p.importer).Close(); err != nil {
		// Log and continue on closing the rest of the pipeline
		p.logger.Errorf("Pipeline.Stop(): Importer (%s) error on close: %v", (*p.importer).Metadata().Name(), err)
	}

	for _, processor := range p.processors {
		if err := (*processor).Close(); err != nil {
			// Log and continue on closing the rest of the pipeline
			p.logger.Errorf("Pipeline.Stop(): Processor (%s) error on close: %v", (*processor).Metadata().Name(), err)
		}
	}

	if err := (*p.exporter).Close(); err != nil {
		p.logger.Errorf("Pipeline.Stop(): Exporter (%s) error on close: %v", (*p.exporter).Metadata().Name(), err)
	}
}

func (p *pipelineImpl) addMetrics(block data.BlockData, importTime time.Duration) {
	metrics.BlockImportTimeSeconds.Observe(importTime.Seconds())
	metrics.ImportedTxnsPerBlock.Observe(float64(len(block.Payset)))
	metrics.ImportedRoundGauge.Set(float64(block.Round()))
	txnCountByType := make(map[string]int)
	for _, txn := range block.Payset {
		txnCountByType[string(txn.Txn.Type)]++
	}
	for k, v := range txnCountByType {
		metrics.ImportedTxns.WithLabelValues(k).Set(float64(v))
	}
}

// Start pushes block data through the pipeline
func (p *pipelineImpl) Start() {
	p.wg.Add(1)
	go func() {
		defer p.wg.Done()
		// We need to add a separate recover function here since it launches its own go-routine
		defer HandlePanic(p.logger)
		for {
		pipelineRun:
			select {
			case <-p.ctx.Done():
				return
			default:
				{
					p.logger.Infof("Pipeline round: %v", p.round)
					// fetch block
					blkData, err := (*p.importer).GetBlock(uint64(p.round))
					if err != nil {
						p.logger.Errorf("%v", err)
						p.setError(err)
						goto pipelineRun
					}
					// Start time currently measures operations after block fetching is complete.
					// This is for backwards compatibility w/ Indexer's metrics
					start := time.Now()
					// run through processors
					for _, proc := range p.processors {
						blkData, err = (*proc).Process(blkData)
						if err != nil {
							p.logger.Errorf("%v", err)
							p.setError(err)
							goto pipelineRun
						}
					}
					// run through exporter
					err = (*p.exporter).Receive(blkData)
					if err != nil {
						p.logger.Errorf("%v", err)
						p.setError(err)
						goto pipelineRun
					}
					// Callback Processors
					for _, proc := range p.processors {
						err = (*proc).OnComplete(blkData)
						if err != nil {
							p.logger.Errorf("%v", err)
							p.setError(err)
							goto pipelineRun
						}
					}
					importTime := time.Since(start)
					// Ignore round 0 (which is empty).
					if p.round > 0 {
						p.addMetrics(blkData, importTime)
					}
					// Increment Round
					p.setError(nil)
					p.round++
				}
			}

		}
	}()
}

func (p *pipelineImpl) Wait() {
	p.wg.Wait()
}

// start a http server serving /metrics
func (p *pipelineImpl) startMetricsServer() {
	e := echo.New()
	e.HideBanner = true
	pth := echo_contrib.NewPrometheus("indexer", nil, nil)
	if p.cfg.Metrics.Mode == "VERBOSE" {
		pth.RequestCounterURLLabelMappingFunc = middlewares.PrometheusPathMapperVerbose
	} else {
		pth.RequestCounterURLLabelMappingFunc = middlewares.PrometheusPathMapper404Sink
	}
	// This call installs the prometheus metrics collection middleware and
	// the "/metrics" handler.
	pth.Use(e)
	getctx := func(l net.Listener) context.Context {
		return p.ctx
	}
	s := &http.Server{
		Addr:        p.cfg.Metrics.Addr,
		BaseContext: getctx,
	}
	go func() {
		if err := e.StartServer(s); err != nil {
			p.logger.Fatalf("Serve() err: %s", err)
		}
	}()
	p.logger.Infof("conduit metrics serving on %s", s.Addr)
	<-p.ctx.Done()
}

// MakePipeline creates a Pipeline
func MakePipeline(ctx context.Context, cfg *PipelineConfig, logger *log.Logger) (Pipeline, error) {

	if cfg == nil {
		return nil, fmt.Errorf("MakePipeline(): pipeline config was empty")
	}

	if err := cfg.Valid(); err != nil {
		return nil, fmt.Errorf("MakePipeline(): %w", err)
	}

	if logger == nil {
		return nil, fmt.Errorf("MakePipeline(): logger was empty")
	}
	logLevel, err := log.ParseLevel(cfg.PipelineLogLevel)
	if err != nil {
		// Belt and suspenders.  Valid() should have caught this
		return nil, fmt.Errorf("MakePipeline(): config had mal-formed log level: %w", err)
	}
	logger.SetLevel(logLevel)

	cancelContext, cancelFunc := context.WithCancel(ctx)

	pipeline := &pipelineImpl{
		ctx:          cancelContext,
		cf:           cancelFunc,
		cfg:          cfg,
		logger:       logger,
		initProvider: nil,
		importer:     nil,
		processors:   []*processors.Processor{},
		exporter:     nil,
	}

	importerName := cfg.Importer.Name

	importerBuilder, err := importers.ImporterBuilderByName(importerName)
	if err != nil {
		return nil, fmt.Errorf("MakePipeline(): could not find importer builder with name: %s", importerName)
	}

	importer := importerBuilder.New()
	pipeline.importer = &importer
	logger.Infof("Found Importer: %s", importerName)

	// ---

	for _, processorConfig := range cfg.Processors {
		processorName := processorConfig.Name

		processorBuilder, err := processors.ProcessorBuilderByName(processorName)
		if err != nil {
			return nil, fmt.Errorf("MakePipeline(): could not find processor builder with name: %s", processorName)
		}

		processor := processorBuilder.New()
		pipeline.processors = append(pipeline.processors, &processor)
		logger.Infof("Found Processor: %s", processorName)
	}

	// ---

	exporterName := cfg.Exporter.Name

	exporterBuilder, err := exporters.ExporterBuilderByName(exporterName)
	if err != nil {
		return nil, fmt.Errorf("MakePipeline(): could not find exporter builder with name: %s", exporterName)
	}

	exporter := exporterBuilder.New()
	pipeline.exporter = &exporter
	logger.Infof("Found Exporter: %s", exporterName)

	return pipeline, nil
}<|MERGE_RESOLUTION|>--- conflicted
+++ resolved
@@ -39,9 +39,10 @@
 	Config map[string]interface{} `yaml:"config"`
 }
 
+// Metrics configs for turning on the /metrics endpoint for prometheus metrics
 type Metrics struct {
-	Mode string `yaml:"Mode"`
-	Addr string `yaml:"Addr"`
+	Mode string `yaml:"mode"`
+	Addr string `yaml:"addr"`
 }
 
 // PipelineConfig stores configuration specific to the conduit pipeline
@@ -53,16 +54,10 @@
 
 	PipelineLogLevel string `yaml:"log-level"`
 	// Store a local copy to access parent variables
-<<<<<<< HEAD
-	Importer   NameConfigPair   `yaml:"Importer"`
-	Processors []NameConfigPair `yaml:"Processors"`
-	Exporter   NameConfigPair   `yaml:"Exporter"`
-	Metrics    Metrics          `yaml:"Metrics"`
-=======
 	Importer   NameConfigPair   `yaml:"importer"`
 	Processors []NameConfigPair `yaml:"processors"`
 	Exporter   NameConfigPair   `yaml:"exporter"`
->>>>>>> d7c23659
+	Metrics    Metrics          `yaml:"metrics"`
 }
 
 // Valid validates pipeline config
