package conduit

import (
	"context"
	"encoding/json"
	"errors"
	"fmt"
<<<<<<< HEAD
=======
	"net/http"
>>>>>>> a6d593e4
	"os"
	"path"
	"path/filepath"
	"runtime/pprof"
	"sync"
	"time"

<<<<<<< HEAD
	"github.com/algorand/go-algorand/crypto"
=======
	"github.com/algorand/indexer/util/metrics"
	"github.com/prometheus/client_golang/prometheus/promhttp"
	log "github.com/sirupsen/logrus"
	"github.com/spf13/viper"

	"github.com/algorand/go-algorand-sdk/encoding/json"
>>>>>>> a6d593e4
	"github.com/algorand/go-algorand/data/basics"
	"github.com/algorand/indexer/util/metrics"
	log "github.com/sirupsen/logrus"
	"github.com/spf13/viper"
	"gopkg.in/yaml.v3"

	"github.com/algorand/indexer/data"
	"github.com/algorand/indexer/exporters"
	"github.com/algorand/indexer/importers"
	"github.com/algorand/indexer/plugins"
	"github.com/algorand/indexer/processors"
	"github.com/algorand/indexer/util"
)

func init() {
	viper.SetConfigType("yaml")
}

// NameConfigPair is a generic structure used across plugin configuration ser/de
type NameConfigPair struct {
	Name   string                 `yaml:"name"`
	Config map[string]interface{} `yaml:"config"`
}

// Metrics configs for turning on Prometheus endpoint /metrics
type Metrics struct {
	Mode string `yaml:"mode"`
	Addr string `yaml:"addr"`
}

// PipelineConfig stores configuration specific to the conduit pipeline
type PipelineConfig struct {
	ConduitConfig *Config

	CPUProfile  string `yaml:"cpu-profile"`
	PIDFilePath string `yaml:"pid-filepath"`

	PipelineLogLevel string `yaml:"log-level"`
	// Store a local copy to access parent variables
	Importer   NameConfigPair   `yaml:"importer"`
	Processors []NameConfigPair `yaml:"processors"`
	Exporter   NameConfigPair   `yaml:"exporter"`
	Metrics    Metrics          `yaml:"metrics"`
}

// Valid validates pipeline config
func (cfg *PipelineConfig) Valid() error {
	if cfg.ConduitConfig == nil {
		return fmt.Errorf("PipelineConfig.Valid(): conduit configuration was nil")
	}

	if _, err := log.ParseLevel(cfg.PipelineLogLevel); err != nil {
		return fmt.Errorf("PipelineConfig.Valid(): pipeline log level (%s) was invalid: %w", cfg.PipelineLogLevel, err)
	}

	if len(cfg.Importer.Config) == 0 {
		return fmt.Errorf("PipelineConfig.Valid(): importer configuration was empty")
	}

	if len(cfg.Exporter.Config) == 0 {
		return fmt.Errorf("PipelineConfig.Valid(): exporter configuration was empty")
	}

	return nil
}

// MakePipelineConfig creates a pipeline configuration
func MakePipelineConfig(logger *log.Logger, cfg *Config) (*PipelineConfig, error) {
	if cfg == nil {
		return nil, fmt.Errorf("MakePipelineConfig(): empty conduit config")
	}

	// double check that it is valid
	if err := cfg.Valid(); err != nil {
		return nil, fmt.Errorf("MakePipelineConfig(): %w", err)
	}
	pCfg := PipelineConfig{PipelineLogLevel: logger.Level.String(), ConduitConfig: cfg}

	// Search for pipeline configuration in data directory
	autoloadParamConfigPath := filepath.Join(cfg.ConduitDataDir, DefaultConfigName)

	_, err := os.Stat(autoloadParamConfigPath)
	paramConfigFound := err == nil

	if !paramConfigFound {
		return nil, fmt.Errorf("MakePipelineConfig(): could not find %s in data directory (%s)", DefaultConfigName, cfg.ConduitDataDir)
	}

	logger.Infof("Auto-loading Conduit Configuration: %s", autoloadParamConfigPath)

	file, err := os.Open(autoloadParamConfigPath)
	if err != nil {
		return nil, fmt.Errorf("MakePipelineConfig(): error opening file: %w", err)
	}
	defer file.Close()

	err = viper.ReadConfig(file)
	if err != nil {
		return nil, fmt.Errorf("MakePipelineConfig(): reading config error: %w", err)
	}

	err = viper.Unmarshal(&pCfg)
	if err != nil {
		return nil, fmt.Errorf("MakePipelineConfig(): config file (%s) was mal-formed yaml: %w", autoloadParamConfigPath, err)
	}

	if err := pCfg.Valid(); err != nil {
		return nil, fmt.Errorf("MakePipelineConfig(): config file (%s) had mal-formed schema: %w", autoloadParamConfigPath, err)
	}

	return &pCfg, nil

}

// Pipeline is a struct that orchestrates the entire
// sequence of events, taking in importers, processors and
// exporters and generating the result
type Pipeline interface {
	Init() error
	Start()
	Stop()
	Error() error
	Wait()
}

type pipelineImpl struct {
	ctx      context.Context
	cf       context.CancelFunc
	wg       sync.WaitGroup
	cfg      *PipelineConfig
	logger   *log.Logger
	profFile *os.File
	err      error
	mu       sync.RWMutex

	initProvider *data.InitProvider

	importer         *importers.Importer
	processors       []*processors.Processor
	exporter         *exporters.Exporter
	completeCallback []OnCompleteFunc

	pipelineMetadata         PipelineMetaData
	pipelineMetadataFilePath string
}

// PipelineMetaData contains the metadata for the pipeline
type PipelineMetaData struct {
	GenesisHash string `json:"genesis-hash"`
	Network     string `json:"network"`
	NextRound   uint64 `json:"next-round"`
}

func (p *pipelineImpl) Error() error {
	p.mu.RLock()
	defer p.mu.RUnlock()
	return p.err
}

func (p *pipelineImpl) setError(err error) {
	p.mu.Lock()
	defer p.mu.Unlock()
	p.err = err
}

func (p *pipelineImpl) registerLifecycleCallbacks() {
	if v, ok := (*p.importer).(Completed); ok {
		p.completeCallback = append(p.completeCallback, v.OnComplete)
	}
	for _, processor := range p.processors {
		if v, ok := (*processor).(Completed); ok {
			p.completeCallback = append(p.completeCallback, v.OnComplete)
		}
	}
	if v, ok := (*p.exporter).(Completed); ok {
		p.completeCallback = append(p.completeCallback, v.OnComplete)
	}
}

// Init prepares the pipeline for processing block data
func (p *pipelineImpl) Init() error {
	p.logger.Infof("Starting Pipeline Initialization")

	if p.cfg.CPUProfile != "" {
		p.logger.Infof("Creating CPU Profile file at %s", p.cfg.CPUProfile)
		var err error
		profFile, err := os.Create(p.cfg.CPUProfile)
		if err != nil {
			p.logger.WithError(err).Errorf("%s: create, %v", p.cfg.CPUProfile, err)
			return err
		}
		p.profFile = profFile
		err = pprof.StartCPUProfile(profFile)
		if err != nil {
			p.logger.WithError(err).Errorf("%s: start pprof, %v", p.cfg.CPUProfile, err)
			return err
		}
	}

	if p.cfg.PIDFilePath != "" {
		err := util.CreateIndexerPidFile(p.logger, p.cfg.PIDFilePath)
		if err != nil {
			return err
		}
	}

	// TODO Need to change interfaces to accept config of map[string]interface{}

<<<<<<< HEAD
=======
	// Initialize Exporter first since the pipeline derives its round from the Exporter
	exporterLogger := log.New()
	// Make sure we are thread-safe
	exporterLogger.SetOutput(p.logger.Out)
	exporterLogger.SetFormatter(makePluginLogFormatter(plugins.Exporter, (*p.exporter).Metadata().Name()))

	jsonEncode := string(json.Encode(p.cfg.Exporter.Config))
	err := (*p.exporter).Init(p.ctx, plugins.PluginConfig(jsonEncode), exporterLogger)
	exporterName := (*p.exporter).Metadata().Name()
	if err != nil {
		return fmt.Errorf("Pipeline.Init(): could not initialize Exporter (%s): %w", exporterName, err)
	}
	p.logger.Infof("Initialized Exporter: %s", exporterName)

>>>>>>> a6d593e4
	// Initialize Importer
	importerLogger := log.New()
	// Make sure we are thread-safe
	importerLogger.SetOutput(p.logger.Out)
	importerName := (*p.importer).Metadata().Name()
	importerLogger.SetFormatter(makePluginLogFormatter(plugins.Importer, importerName))

	configs, err := yaml.Marshal(p.cfg.Importer.Config)
	if err != nil {
		return fmt.Errorf("Pipeline.Start(): could not serialize Importer.Config: %w", err)
	}
	genesis, err := (*p.importer).Init(p.ctx, plugins.PluginConfig(configs), importerLogger)
	if err != nil {
		return fmt.Errorf("Pipeline.Start(): could not initialize importer (%s): %w", importerName, err)
	}

	// initialize or load pipeline metadata
	gh := crypto.HashObj(genesis).String()
	p.pipelineMetadata.GenesisHash = gh
	p.pipelineMetadata.Network = string(genesis.Network)
	p.pipelineMetadata, err = p.initializeOrLoadBlockMetadata()
	if err != nil {
<<<<<<< HEAD
		return fmt.Errorf("Pipeline.Start(): could not read metadata: %w", err)
	}
	if p.pipelineMetadata.GenesisHash != gh {
		return fmt.Errorf("Pipeline.Start(): genesis hash in metadata does not match expected value: actual %s, expected %s", gh, p.pipelineMetadata.GenesisHash)
=======
		return fmt.Errorf("Pipeline.Init(): exporter could not handle genesis (%s): %w", exporterName, err)
>>>>>>> a6d593e4
	}

	p.logger.Infof("Initialized Importer: %s", importerName)

	// InitProvider
	round := basics.Round(p.pipelineMetadata.NextRound)
	var initProvider data.InitProvider = &PipelineInitProvider{
		currentRound: &round,
		genesis:      genesis,
	}
	p.initProvider = &initProvider

	// Initialize Processors
	for idx, processor := range p.processors {
		processorLogger := log.New()
		// Make sure we are thread-safe
		processorLogger.SetOutput(p.logger.Out)
		processorLogger.SetFormatter(makePluginLogFormatter(plugins.Processor, (*processor).Metadata().Name()))
		configs, err = yaml.Marshal(p.cfg.Processors[idx].Config)
		if err != nil {
			return fmt.Errorf("Pipeline.Start(): could not serialize Processors[%d].Config : %w", idx, err)
		}
		err := (*processor).Init(p.ctx, *p.initProvider, plugins.PluginConfig(configs), processorLogger)
		processorName := (*processor).Metadata().Name()
		if err != nil {
			return fmt.Errorf("Pipeline.Init(): could not initialize processor (%s): %w", processorName, err)
		}
		p.logger.Infof("Initialized Processor: %s", processorName)
	}

<<<<<<< HEAD
	// Initialize Exporter
	exporterLogger := log.New()
	// Make sure we are thread-safe
	exporterLogger.SetOutput(p.logger.Out)
	exporterLogger.SetFormatter(makePluginLogFormatter(plugins.Exporter, (*p.exporter).Metadata().Name()))

	configs, err = yaml.Marshal(p.cfg.Exporter.Config)
	if err != nil {
		return fmt.Errorf("Pipeline.Start(): could not serialize Exporter.Config : %w", err)
	}
	err = (*p.exporter).Init(p.ctx, *p.initProvider, plugins.PluginConfig(configs), exporterLogger)
	exporterName := (*p.exporter).Metadata().Name()
	if err != nil {
		return fmt.Errorf("Pipeline.Start(): could not initialize Exporter (%s): %w", exporterName, err)
	}
	p.logger.Infof("Initialized Exporter: %s", exporterName)

	// Register callbacks.
	p.registerLifecycleCallbacks()
=======
	// start metrics server
	if p.cfg.Metrics.Mode == "ON" {
		go p.startMetricsServer()
	}

>>>>>>> a6d593e4
	return err
}

func (p *pipelineImpl) Stop() {
	p.cf()
	p.wg.Wait()

	if p.profFile != nil {
		if err := p.profFile.Close(); err != nil {
			p.logger.WithError(err).Errorf("%s: could not close CPUProf file", p.profFile.Name())
		}
		pprof.StopCPUProfile()
	}

	if p.cfg.PIDFilePath != "" {
		if err := os.Remove(p.cfg.PIDFilePath); err != nil {
			p.logger.WithError(err).Errorf("%s: could not remove pid file", p.cfg.PIDFilePath)
		}
	}

	if err := (*p.importer).Close(); err != nil {
		// Log and continue on closing the rest of the pipeline
		p.logger.Errorf("Pipeline.Stop(): Importer (%s) error on close: %v", (*p.importer).Metadata().Name(), err)
	}

	for _, processor := range p.processors {
		if err := (*processor).Close(); err != nil {
			// Log and continue on closing the rest of the pipeline
			p.logger.Errorf("Pipeline.Stop(): Processor (%s) error on close: %v", (*processor).Metadata().Name(), err)
		}
	}

	if err := (*p.exporter).Close(); err != nil {
		p.logger.Errorf("Pipeline.Stop(): Exporter (%s) error on close: %v", (*p.exporter).Metadata().Name(), err)
	}
}

func (p *pipelineImpl) addMetrics(block data.BlockData, importTime time.Duration) {
	metrics.BlockImportTimeSeconds.Observe(importTime.Seconds())
	metrics.ImportedTxnsPerBlock.Observe(float64(len(block.Payset)))
	metrics.ImportedRoundGauge.Set(float64(block.Round()))
	txnCountByType := make(map[string]int)
	for _, txn := range block.Payset {
		txnCountByType[string(txn.Txn.Type)]++
	}
	for k, v := range txnCountByType {
		metrics.ImportedTxns.WithLabelValues(k).Set(float64(v))
	}
}

// Start pushes block data through the pipeline
func (p *pipelineImpl) Start() {
	p.wg.Add(1)
	retry := 0
	go func() {
		defer p.wg.Done()
		// We need to add a separate recover function here since it launches its own go-routine
		defer HandlePanic(p.logger)
		for {
		pipelineRun:
			metrics.PipelineRetryCount.Observe(float64(retry))
			select {
			case <-p.ctx.Done():
				return
			default:
				{
					p.logger.Infof("Pipeline round: %v", p.pipelineMetadata.NextRound)
					// fetch block
<<<<<<< HEAD
					blkData, err := (*p.importer).GetBlock(p.pipelineMetadata.NextRound)
=======
					importStart := time.Now()
					blkData, err := (*p.importer).GetBlock(uint64(p.round))
>>>>>>> a6d593e4
					if err != nil {
						p.logger.Errorf("%v", err)
						p.setError(err)
						retry++
						goto pipelineRun
					}
					metrics.ImporterTimeSeconds.Observe(time.Since(importStart).Seconds())
					// Start time currently measures operations after block fetching is complete.
					// This is for backwards compatibility w/ Indexer's metrics
					// run through processors
					start := time.Now()
					for _, proc := range p.processors {
						processorStart := time.Now()
						blkData, err = (*proc).Process(blkData)
						if err != nil {
							p.logger.Errorf("%v", err)
							p.setError(err)
							retry++
							goto pipelineRun
						}
						metrics.ProcessorTimeSeconds.WithLabelValues((*proc).Metadata().Name()).Observe(time.Since(processorStart).Seconds())
					}
					// run through exporter
					exporterStart := time.Now()
					err = (*p.exporter).Receive(blkData)
					if err != nil {
						p.logger.Errorf("%v", err)
						p.setError(err)
						retry++
						goto pipelineRun
					}
					// Callback Processors
					for _, cb := range p.completeCallback {
						err = cb(blkData)
						if err != nil {
							p.logger.Errorf("%v", err)
							p.setError(err)
							retry++
							goto pipelineRun
						}
					}
					metrics.ExporterTimeSeconds.Observe(time.Since(exporterStart).Seconds())
					// Ignore round 0 (which is empty).
<<<<<<< HEAD
					if p.pipelineMetadata.NextRound > 0 {
						p.addMetrics(blkData, importTime)
					}
					// Increment Round
					p.setError(nil)
					p.pipelineMetadata.NextRound++
					p.encodeMetadataToFile()
=======
					if p.round > 0 {
						p.addMetrics(blkData, time.Since(start))
					}
					// Increment Round
					p.setError(nil)
					retry = 0
					p.round++
>>>>>>> a6d593e4
				}
			}

		}
	}()
}

func (p *pipelineImpl) Wait() {
	p.wg.Wait()
}

<<<<<<< HEAD
func (p *pipelineImpl) encodeMetadataToFile() error {
	tempFilename := fmt.Sprintf("%s.temp", p.pipelineMetadataFilePath)
	file, err := os.Create(tempFilename)
	if err != nil {
		return fmt.Errorf("encodeMetadataToFile(): failed to create temp metadata file: %w", err)
	}
	defer file.Close()
	err = json.NewEncoder(file).Encode(p.pipelineMetadata)
	if err != nil {
		return fmt.Errorf("encodeMetadataToFile(): failed to write temp metadata: %w", err)
	}

	err = os.Rename(tempFilename, p.pipelineMetadataFilePath)
	if err != nil {
		return fmt.Errorf("encodeMetadataToFile(): failed to replace metadata file: %w", err)
	}
	return nil
}

func (p *pipelineImpl) initializeOrLoadBlockMetadata() (PipelineMetaData, error) {
	p.pipelineMetadataFilePath = path.Join(p.cfg.ConduitConfig.ConduitDataDir, "metadata.json")
	if stat, err := os.Stat(p.pipelineMetadataFilePath); errors.Is(err, os.ErrNotExist) || (stat != nil && stat.Size() == 0) {
		if stat != nil && stat.Size() == 0 {
			err = os.Remove(p.pipelineMetadataFilePath)
			if err != nil {
				return p.pipelineMetadata, fmt.Errorf("Init(): error creating file: %w", err)
			}
		}
		err = p.encodeMetadataToFile()
		if err != nil {
			return p.pipelineMetadata, fmt.Errorf("Init(): error creating file: %w", err)
		}
	} else {
		if err != nil {
			return p.pipelineMetadata, fmt.Errorf("error opening file: %w", err)
		}
		var data []byte
		data, err = os.ReadFile(p.pipelineMetadataFilePath)
		if err != nil {
			return p.pipelineMetadata, fmt.Errorf("error reading metadata: %w", err)
		}
		err = json.Unmarshal(data, &p.pipelineMetadata)
		if err != nil {
			return p.pipelineMetadata, fmt.Errorf("error reading metadata: %w", err)
		}
	}
	return p.pipelineMetadata, nil
=======
// start a http server serving /metrics
func (p *pipelineImpl) startMetricsServer() {
	http.Handle("/metrics", promhttp.Handler())
	http.ListenAndServe(p.cfg.Metrics.Addr, nil)
	p.logger.Infof("conduit metrics serving on %s", p.cfg.Metrics.Addr)
>>>>>>> a6d593e4
}

// MakePipeline creates a Pipeline
func MakePipeline(ctx context.Context, cfg *PipelineConfig, logger *log.Logger) (Pipeline, error) {

	if cfg == nil {
		return nil, fmt.Errorf("MakePipeline(): pipeline config was empty")
	}

	if err := cfg.Valid(); err != nil {
		return nil, fmt.Errorf("MakePipeline(): %w", err)
	}

	if logger == nil {
		return nil, fmt.Errorf("MakePipeline(): logger was empty")
	}
	logLevel, err := log.ParseLevel(cfg.PipelineLogLevel)
	if err != nil {
		// Belt and suspenders.  Valid() should have caught this
		return nil, fmt.Errorf("MakePipeline(): config had mal-formed log level: %w", err)
	}
	logger.SetLevel(logLevel)

	cancelContext, cancelFunc := context.WithCancel(ctx)

	pipeline := &pipelineImpl{
		ctx:          cancelContext,
		cf:           cancelFunc,
		cfg:          cfg,
		logger:       logger,
		initProvider: nil,
		importer:     nil,
		processors:   []*processors.Processor{},
		exporter:     nil,
	}

	importerName := cfg.Importer.Name

	importerBuilder, err := importers.ImporterBuilderByName(importerName)
	if err != nil {
		return nil, fmt.Errorf("MakePipeline(): could not find importer builder with name: %s", importerName)
	}

	importer := importerBuilder.New()
	pipeline.importer = &importer
	logger.Infof("Found Importer: %s", importerName)

	// ---

	for _, processorConfig := range cfg.Processors {
		processorName := processorConfig.Name

		processorBuilder, err := processors.ProcessorBuilderByName(processorName)
		if err != nil {
			return nil, fmt.Errorf("MakePipeline(): could not find processor builder with name: %s", processorName)
		}

		processor := processorBuilder.New()
		pipeline.processors = append(pipeline.processors, &processor)
		logger.Infof("Found Processor: %s", processorName)
	}

	// ---

	exporterName := cfg.Exporter.Name

	exporterBuilder, err := exporters.ExporterBuilderByName(exporterName)
	if err != nil {
		return nil, fmt.Errorf("MakePipeline(): could not find exporter builder with name: %s", exporterName)
	}

	exporter := exporterBuilder.New()
	pipeline.exporter = &exporter
	logger.Infof("Found Exporter: %s", exporterName)

	return pipeline, nil
}<|MERGE_RESOLUTION|>--- conflicted
+++ resolved
@@ -5,10 +5,7 @@
 	"encoding/json"
 	"errors"
 	"fmt"
-<<<<<<< HEAD
-=======
 	"net/http"
->>>>>>> a6d593e4
 	"os"
 	"path"
 	"path/filepath"
@@ -16,16 +13,13 @@
 	"sync"
 	"time"
 
-<<<<<<< HEAD
-	"github.com/algorand/go-algorand/crypto"
-=======
 	"github.com/algorand/indexer/util/metrics"
 	"github.com/prometheus/client_golang/prometheus/promhttp"
 	log "github.com/sirupsen/logrus"
 	"github.com/spf13/viper"
 
 	"github.com/algorand/go-algorand-sdk/encoding/json"
->>>>>>> a6d593e4
+	"github.com/algorand/go-algorand/crypto"
 	"github.com/algorand/go-algorand/data/basics"
 	"github.com/algorand/indexer/util/metrics"
 	log "github.com/sirupsen/logrus"
@@ -234,23 +228,6 @@
 
 	// TODO Need to change interfaces to accept config of map[string]interface{}
 
-<<<<<<< HEAD
-=======
-	// Initialize Exporter first since the pipeline derives its round from the Exporter
-	exporterLogger := log.New()
-	// Make sure we are thread-safe
-	exporterLogger.SetOutput(p.logger.Out)
-	exporterLogger.SetFormatter(makePluginLogFormatter(plugins.Exporter, (*p.exporter).Metadata().Name()))
-
-	jsonEncode := string(json.Encode(p.cfg.Exporter.Config))
-	err := (*p.exporter).Init(p.ctx, plugins.PluginConfig(jsonEncode), exporterLogger)
-	exporterName := (*p.exporter).Metadata().Name()
-	if err != nil {
-		return fmt.Errorf("Pipeline.Init(): could not initialize Exporter (%s): %w", exporterName, err)
-	}
-	p.logger.Infof("Initialized Exporter: %s", exporterName)
-
->>>>>>> a6d593e4
 	// Initialize Importer
 	importerLogger := log.New()
 	// Make sure we are thread-safe
@@ -273,14 +250,10 @@
 	p.pipelineMetadata.Network = string(genesis.Network)
 	p.pipelineMetadata, err = p.initializeOrLoadBlockMetadata()
 	if err != nil {
-<<<<<<< HEAD
 		return fmt.Errorf("Pipeline.Start(): could not read metadata: %w", err)
 	}
 	if p.pipelineMetadata.GenesisHash != gh {
 		return fmt.Errorf("Pipeline.Start(): genesis hash in metadata does not match expected value: actual %s, expected %s", gh, p.pipelineMetadata.GenesisHash)
-=======
-		return fmt.Errorf("Pipeline.Init(): exporter could not handle genesis (%s): %w", exporterName, err)
->>>>>>> a6d593e4
 	}
 
 	p.logger.Infof("Initialized Importer: %s", importerName)
@@ -311,7 +284,6 @@
 		p.logger.Infof("Initialized Processor: %s", processorName)
 	}
 
-<<<<<<< HEAD
 	// Initialize Exporter
 	exporterLogger := log.New()
 	// Make sure we are thread-safe
@@ -331,13 +303,12 @@
 
 	// Register callbacks.
 	p.registerLifecycleCallbacks()
-=======
+
 	// start metrics server
 	if p.cfg.Metrics.Mode == "ON" {
 		go p.startMetricsServer()
 	}
 
->>>>>>> a6d593e4
 	return err
 }
 
@@ -406,12 +377,7 @@
 				{
 					p.logger.Infof("Pipeline round: %v", p.pipelineMetadata.NextRound)
 					// fetch block
-<<<<<<< HEAD
 					blkData, err := (*p.importer).GetBlock(p.pipelineMetadata.NextRound)
-=======
-					importStart := time.Now()
-					blkData, err := (*p.importer).GetBlock(uint64(p.round))
->>>>>>> a6d593e4
 					if err != nil {
 						p.logger.Errorf("%v", err)
 						p.setError(err)
@@ -455,23 +421,17 @@
 					}
 					metrics.ExporterTimeSeconds.Observe(time.Since(exporterStart).Seconds())
 					// Ignore round 0 (which is empty).
-<<<<<<< HEAD
 					if p.pipelineMetadata.NextRound > 0 {
 						p.addMetrics(blkData, importTime)
+					if p.round > 0 {
+						p.addMetrics(blkData, time.Since(start))
 					}
 					// Increment Round
 					p.setError(nil)
 					p.pipelineMetadata.NextRound++
 					p.encodeMetadataToFile()
-=======
-					if p.round > 0 {
-						p.addMetrics(blkData, time.Since(start))
-					}
-					// Increment Round
-					p.setError(nil)
 					retry = 0
 					p.round++
->>>>>>> a6d593e4
 				}
 			}
 
@@ -483,7 +443,6 @@
 	p.wg.Wait()
 }
 
-<<<<<<< HEAD
 func (p *pipelineImpl) encodeMetadataToFile() error {
 	tempFilename := fmt.Sprintf("%s.temp", p.pipelineMetadataFilePath)
 	file, err := os.Create(tempFilename)
@@ -531,13 +490,13 @@
 		}
 	}
 	return p.pipelineMetadata, nil
-=======
+}
+
 // start a http server serving /metrics
 func (p *pipelineImpl) startMetricsServer() {
 	http.Handle("/metrics", promhttp.Handler())
 	http.ListenAndServe(p.cfg.Metrics.Addr, nil)
 	p.logger.Infof("conduit metrics serving on %s", p.cfg.Metrics.Addr)
->>>>>>> a6d593e4
 }
 
 // MakePipeline creates a Pipeline
