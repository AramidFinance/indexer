package main

import (
	"context"
	"errors"
	"fmt"
	"os"
	"os/signal"
	"path/filepath"
	"runtime/pprof"
	"strings"
	"syscall"
	"time"

	"github.com/spf13/cobra"
	"github.com/spf13/pflag"
	"github.com/spf13/viper"

	"github.com/algorand/go-algorand/util"

	"github.com/algorand/indexer/api"
	"github.com/algorand/indexer/api/generated/v2"
	"github.com/algorand/indexer/conduit"
	"github.com/algorand/indexer/config"
	_ "github.com/algorand/indexer/exporters/postgresql"
	"github.com/algorand/indexer/fetcher"
	"github.com/algorand/indexer/idb"
	_ "github.com/algorand/indexer/importers/algod"
	_ "github.com/algorand/indexer/processors/blockprocessor"
	iutil "github.com/algorand/indexer/util"
)

// GetConfigFromDataDir Given the data directory, configuration filename and a list of types, see if
// a configuration file that matches was located there.  If no configuration file was there then an
// empty string is returned.  If more than one filetype was matched, an error is returned.
func GetConfigFromDataDir(dataDirectory string, configFilename string, configFileTypes []string) (string, error) {
	count := 0
	fullPath := ""
	var err error

	for _, configFileType := range configFileTypes {
		autoloadParamConfigPath := filepath.Join(dataDirectory, configFilename+"."+configFileType)
		if util.FileExists(autoloadParamConfigPath) {
			count++
			fullPath = autoloadParamConfigPath
		}
	}

	if count > 1 {
		return "", fmt.Errorf("config filename (%s) in data directory (%s) matched more than one filetype: %v",
			configFilename, dataDirectory, configFileTypes)
	}

	// if count == 0 then the fullpath will be set to "" and error will be nil
	// if count == 1 then it fullpath will be correct
	return fullPath, err
}

type daemonConfig struct {
	flags                     *pflag.FlagSet
	algodDataDir              string
	algodAddr                 string
	algodToken                string
	daemonServerAddr          string
	noAlgod                   bool
	developerMode             bool
	allowMigration            bool
	metricsMode               string
	tokenString               string
	writeTimeout              time.Duration
	readTimeout               time.Duration
	maxConn                   uint32
	maxAPIResourcesPerAccount uint32
	maxTransactionsLimit      uint32
	defaultTransactionsLimit  uint32
	maxAccountsLimit          uint32
	defaultAccountsLimit      uint32
	maxAssetsLimit            uint32
	defaultAssetsLimit        uint32
	maxBoxesLimit             uint32
	defaultBoxesLimit         uint32
	maxBalancesLimit          uint32
	defaultBalancesLimit      uint32
	maxApplicationsLimit      uint32
	defaultApplicationsLimit  uint32
	enableAllParameters       bool
	indexerDataDir            string
	initLedger                bool
	catchpoint                string
	cpuProfile                string
	pidFilePath               string
	configFile                string
	suppliedAPIConfigFile     string
	genesisJSONPath           string
}

// DaemonCmd creates the main cobra command, initializes flags, and viper aliases
func DaemonCmd() *cobra.Command {
	cfg := &daemonConfig{}
	daemonCmd := &cobra.Command{
		Use:   "daemon",
		Short: "run indexer daemon",
		Long:  "run indexer daemon. Serve api on HTTP.",
		//Args:
		Run: func(cmd *cobra.Command, args []string) {
			if err := runDaemon(cfg); err != nil {
				panic(exit{1})
			}
		},
	}
	cfg.flags = daemonCmd.Flags()
	cfg.flags.StringVarP(&cfg.algodDataDir, "algod", "d", "", "path to algod data dir, or $ALGORAND_DATA")
	cfg.flags.StringVarP(&cfg.algodAddr, "algod-net", "", "", "host:port of algod")
	cfg.flags.StringVarP(&cfg.algodToken, "algod-token", "", "", "api access token for algod")
	cfg.flags.StringVarP(&cfg.genesisJSONPath, "genesis", "g", "", "path to genesis.json (defaults to genesis.json in algod data dir if that was set)")
	cfg.flags.StringVarP(&cfg.daemonServerAddr, "server", "S", ":8980", "host:port to serve API on (default :8980)")
	cfg.flags.BoolVarP(&cfg.noAlgod, "no-algod", "", false, "disable connecting to algod for block following")
	cfg.flags.StringVarP(&cfg.tokenString, "token", "t", "", "an optional auth token, when set REST calls must use this token in a bearer format, or in a 'X-Indexer-API-Token' header")
	cfg.flags.BoolVarP(&cfg.developerMode, "dev-mode", "", false, "allow performance intensive operations like searching for accounts at a particular round")
	cfg.flags.BoolVarP(&cfg.allowMigration, "allow-migration", "", false, "allow migrations to happen even when no algod connected")
	cfg.flags.StringVarP(&cfg.metricsMode, "metrics-mode", "", "OFF", "configure the /metrics endpoint to [ON, OFF, VERBOSE]")
	cfg.flags.DurationVarP(&cfg.writeTimeout, "write-timeout", "", 30*time.Second, "set the maximum duration to wait before timing out writes to a http response, breaking connection")
	cfg.flags.DurationVarP(&cfg.readTimeout, "read-timeout", "", 5*time.Second, "set the maximum duration for reading the entire request")
	cfg.flags.Uint32VarP(&cfg.maxConn, "max-conn", "", 0, "set the maximum connections allowed in the connection pool, if the maximum is reached subsequent connections will wait until a connection becomes available, or timeout according to the read-timeout setting")

	cfg.flags.StringVar(&cfg.suppliedAPIConfigFile, "api-config-file", "", "supply an API config file to enable/disable parameters")
	cfg.flags.BoolVar(&cfg.enableAllParameters, "enable-all-parameters", false, "override default configuration and enable all parameters. Can't be used with --api-config-file")
	cfg.flags.Uint32VarP(&cfg.maxAPIResourcesPerAccount, "max-api-resources-per-account", "", 1000, "set the maximum total number of resources (created assets, created apps, asset holdings, and application local state) per account that will be allowed in REST API lookupAccountByID and searchForAccounts responses before returning a 400 Bad Request. Set zero for no limit")
	cfg.flags.Uint32VarP(&cfg.maxTransactionsLimit, "max-transactions-limit", "", 10000, "set the maximum allowed Limit parameter for querying transactions")
	cfg.flags.Uint32VarP(&cfg.defaultTransactionsLimit, "default-transactions-limit", "", 1000, "set the default Limit parameter for querying transactions, if none is provided")
	cfg.flags.Uint32VarP(&cfg.maxAccountsLimit, "max-accounts-limit", "", 1000, "set the maximum allowed Limit parameter for querying accounts")
	cfg.flags.Uint32VarP(&cfg.defaultAccountsLimit, "default-accounts-limit", "", 100, "set the default Limit parameter for querying accounts, if none is provided")
	cfg.flags.Uint32VarP(&cfg.maxAssetsLimit, "max-assets-limit", "", 1000, "set the maximum allowed Limit parameter for querying assets")
	cfg.flags.Uint32VarP(&cfg.defaultAssetsLimit, "default-assets-limit", "", 100, "set the default Limit parameter for querying assets, if none is provided")
	cfg.flags.Uint32VarP(&cfg.maxBalancesLimit, "max-balances-limit", "", 10000, "set the maximum allowed Limit parameter for querying balances")
	cfg.flags.Uint32VarP(&cfg.defaultBalancesLimit, "default-balances-limit", "", 1000, "set the default Limit parameter for querying balances, if none is provided")
	cfg.flags.Uint32VarP(&cfg.maxApplicationsLimit, "max-applications-limit", "", 1000, "set the maximum allowed Limit parameter for querying applications")
	cfg.flags.Uint32VarP(&cfg.defaultApplicationsLimit, "default-applications-limit", "", 100, "set the default Limit parameter for querying applications, if none is provided")
	cfg.flags.Uint32VarP(&cfg.maxBoxesLimit, "max-boxes-limit", "", 10000, "set the maximum allowed Limit parameter for searching an app's boxes")
	cfg.flags.Uint32VarP(&cfg.defaultBoxesLimit, "default-boxes-limit", "", 1000, "set the default allowed Limit parameter for searching an app's boxes")

	cfg.flags.StringVarP(&cfg.indexerDataDir, "data-dir", "i", "", "path to indexer data dir, or $INDEXER_DATA")
	cfg.flags.BoolVar(&cfg.initLedger, "init-ledger", true, "initialize local ledger using sequential mode")
	cfg.flags.StringVarP(&cfg.catchpoint, "catchpoint", "", "", "initialize local ledger using fast catchup")

	cfg.flags.StringVarP(&cfg.cpuProfile, "cpuprofile", "", "", "file to record cpu profile to")
	cfg.flags.StringVarP(&cfg.pidFilePath, "pidfile", "", "", "file to write daemon's process id to")
	cfg.flags.StringVarP(&cfg.configFile, "configfile", "c", "", "file path to configuration file (indexer.yml)")
	viper.RegisterAlias("algod", "algod-data-dir")
	viper.RegisterAlias("algod-net", "algod-address")
	viper.RegisterAlias("server", "server-address")
	viper.RegisterAlias("token", "api-token")
	viper.RegisterAlias("data-dir", "data")
	return daemonCmd
}

func configureIndexerDataDir(indexerDataDir string) error {
	var err error
	if indexerDataDir == "" {
		err = fmt.Errorf("indexer data directory was not provided")
		logger.WithError(err).Errorf("indexer data directory error, %v", err)
		return err
	}
	if _, err = os.Stat(indexerDataDir); os.IsNotExist(err) {
		err = os.Mkdir(indexerDataDir, 0755)
		if err != nil {
			logger.WithError(err).Errorf("indexer data directory error, %v", err)
			return err
		}
	}
	return err
}

func loadIndexerConfig(indexerDataDir string, configFile string) error {
	var err error
	var resolvedConfigPath string
	potentialIndexerConfigPath, err := GetConfigFromDataDir(indexerDataDir, autoLoadIndexerConfigFileName, config.FileTypes[:])
	if err != nil {
		logger.Error(err)
		return err
	}
	indexerConfigFound := potentialIndexerConfigPath != ""

	if indexerConfigFound {
		//autoload
		if configFile != "" {
			err = fmt.Errorf("indexer configuration was found in data directory (%s) as well as supplied via command line.  Only provide one",
				potentialIndexerConfigPath)
			logger.Error(err)
			return err
		}
		resolvedConfigPath = potentialIndexerConfigPath
	} else if configFile != "" {
		// user specified
		resolvedConfigPath = configFile
	} else {
		// neither autoload nor user specified
		return err
	}
	configs, err := os.Open(resolvedConfigPath)
	if err != nil {
		logger.WithError(err).Errorf("File Does Not Exist Error: %v", err)
		return err
	}
	defer configs.Close()
	err = viper.ReadConfig(configs)
	if err != nil {
		logger.WithError(err).Errorf("invalid config file (%s): %v", viper.ConfigFileUsed(), err)
		return err
	}
	return err
}

func loadIndexerParamConfig(cfg *daemonConfig) error {
	var err error
	// If someone supplied a configuration file but also said to enable all parameters,
	// that's an error
	if cfg.suppliedAPIConfigFile != "" && cfg.enableAllParameters {
		err = errors.New("not allowed to supply an api config file and enable all parameters")
		logger.WithError(err).Errorf("API Parameter Error: %v", err)
		return err
	}
	potentialParamConfigPath, err := GetConfigFromDataDir(cfg.indexerDataDir, autoLoadParameterConfigFileName, config.FileTypes[:])
	if err != nil {
		logger.Error(err)
		return err
	}
	paramConfigFound := potentialParamConfigPath != ""
	// If we auto-loaded configs but a user supplied them as well, we have an error
	if paramConfigFound {
		if cfg.suppliedAPIConfigFile != "" {
			err = fmt.Errorf("api parameter configuration was found in data directory (%s) as well as supplied via command line.  Only provide one",
				potentialParamConfigPath)
			logger.WithError(err).Errorf("indexer parameter config error: %v", err)
			return err
		}
		cfg.suppliedAPIConfigFile = potentialParamConfigPath
		logger.Infof("Auto-loading parameter configuration file: %s", suppliedAPIConfigFile)
	}
	return err
}

func runDaemon(daemonConfig *daemonConfig) error {
	var err error
	config.BindFlagSet(daemonConfig.flags)

	// Create the data directory if necessary/possible
	if err = configureIndexerDataDir(daemonConfig.indexerDataDir); err != nil {
		return err
	}

	// Detect the various auto-loading configs from data directory
	if err = loadIndexerConfig(daemonConfig.indexerDataDir, daemonConfig.configFile); err != nil {
		return err
	}
	// We need to re-run this because loading the config file could change these
	config.BindFlagSet(daemonConfig.flags)

	// Load the Parameter config
	if err = loadIndexerParamConfig(daemonConfig); err != nil {
		return err
	}

	// Configure the logger after we load all indexer configs
	err = configureLogger()
	if err != nil {
		fmt.Fprintf(os.Stderr, "failed to configure logger: %v", err)
		return err
	}

	logger.Infof("Using configuration file: %s", viper.ConfigFileUsed())

	if daemonConfig.pidFilePath != "" {
		err = iutil.CreateIndexerPidFile(logger, daemonConfig.pidFilePath)
		if err != nil {
			return err
		}
		defer func(name string) {
			err := os.Remove(name)
			if err != nil {
				logger.WithError(err).Errorf("%s: could not remove pid file", daemonConfig.pidFilePath)
			}
		}(daemonConfig.pidFilePath)
	}

	if daemonConfig.cpuProfile != "" {
		var err error
		profFile, err = os.Create(daemonConfig.cpuProfile)
		if err != nil {
			logger.WithError(err).Errorf("%s: create, %v", daemonConfig.cpuProfile, err)
			return err
		}
		defer profFile.Close()
		err = pprof.StartCPUProfile(profFile)
		if err != nil {
			logger.WithError(err).Errorf("%s: start pprof, %v", daemonConfig.cpuProfile, err)
			return err
		}
		defer pprof.StopCPUProfile()
	}

	if daemonConfig.algodDataDir == "" {
		daemonConfig.algodDataDir = os.Getenv("ALGORAND_DATA")
	}

	ctx, cf := context.WithCancel(context.Background())
	defer cf()
	{
		cancelCh := make(chan os.Signal, 1)
		signal.Notify(cancelCh, syscall.SIGTERM, syscall.SIGINT)
		go func() {
			// Need to redefine exitHandler() for every go-routine
			defer exitHandler()
			<-cancelCh
			logger.Println("Stopping Indexer.")
			cf()
		}()
	}

	if daemonConfig.algodDataDir != "" {
		daemonConfig.algodAddr, daemonConfig.algodToken, _, err = fetcher.AlgodArgsForDataDir(daemonConfig.algodDataDir)
		maybeFail(err, "algod data dir err, %v", err)
	} else if daemonConfig.algodAddr == "" || daemonConfig.algodToken == "" {
		// no algod was found
		logger.Info("no algod was found, provide either --algod OR --algod-net and --algod-token to enable")
		daemonConfig.noAlgod = true
	}
	if daemonConfig.noAlgod {
		logger.Info("algod block following disabled")
	}

	opts := idb.IndexerDbOptions{}
	if daemonConfig.noAlgod && !daemonConfig.allowMigration {
		opts.ReadOnly = true
	}

	opts.MaxConn = daemonConfig.maxConn
	opts.IndexerDatadir = daemonConfig.indexerDataDir
	opts.AlgodDataDir = daemonConfig.algodDataDir
	opts.AlgodToken = daemonConfig.algodToken
	opts.AlgodAddr = daemonConfig.algodAddr

	db, availableCh := indexerDbFromFlags(opts)
	defer db.Close()
	var dataError func() error
	if daemonConfig.noAlgod != true {
		pipeline := runConduitPipeline(ctx, availableCh, daemonConfig)
		if pipeline != nil {
			dataError = pipeline.Error
			defer pipeline.Stop()
		}
	} else {
		logger.Info("No block importer configured.")
	}

	fmt.Printf("serving on %s\n", daemonConfig.daemonServerAddr)
	logger.Infof("serving on %s", daemonConfig.daemonServerAddr)

	options := makeOptions(daemonConfig)

	api.Serve(ctx, daemonConfig.daemonServerAddr, db, dataError, logger, options)
	return err
}

func makeConduitConfig(dCfg *daemonConfig) conduit.PipelineConfig {
	return conduit.PipelineConfig{
		ConduitConfig: &conduit.Config{
			ConduitDataDir: dCfg.indexerDataDir,
		},
		PipelineLogLevel: logger.GetLevel().String(),
		Importer: conduit.NameConfigPair{
			Name: "algod",
			Config: map[string]interface{}{
				"netaddr": dCfg.algodAddr,
				"token":   dCfg.algodToken,
			},
		},
		Processors: []conduit.NameConfigPair{
			{
				Name: "block_evaluator",
				Config: map[string]interface{}{
					"catchpoint":     dCfg.catchpoint,
					"data-dir":       dCfg.indexerDataDir,
					"algod-data-dir": dCfg.algodDataDir,
					"algod-token":    dCfg.algodToken,
					"algod-addr":     dCfg.algodAddr,
				},
			},
		},
		Exporter: conduit.NameConfigPair{
			Name: "postgresql",
			Config: map[string]interface{}{
				"connection-string": postgresAddr,
				"max-conn":          dCfg.maxConn,
				"test":              dummyIndexerDb,
			},
		},
	}

}

func runConduitPipeline(ctx context.Context, dbAvailable chan struct{}, dCfg *daemonConfig) conduit.Pipeline {
	// Need to redefine exitHandler() for every go-routine
	defer exitHandler()

	// Wait until the database is available.
	<-dbAvailable

	var pipeline conduit.Pipeline
	var err error
	pcfg := makeConduitConfig(dCfg)
	if pipeline, err = conduit.MakePipeline(ctx, &pcfg, logger); err != nil {
		logger.Errorf("%v", err)
		panic(exit{1})
	}
	err = pipeline.Init()
	if err != nil {
		logger.Errorf("%v", err)
		panic(exit{1})
	}
	pipeline.Start()
	return pipeline
}

// makeOptions converts CLI options to server options
func makeOptions(daemonConfig *daemonConfig) (options api.ExtraOptions) {
	options.DeveloperMode = daemonConfig.developerMode
	if daemonConfig.tokenString != "" {
		options.Tokens = append(options.Tokens, daemonConfig.tokenString)
	}
	switch strings.ToUpper(daemonConfig.metricsMode) {
	case "OFF":
		options.MetricsEndpoint = false
		options.MetricsEndpointVerbose = false
	case "ON":
		options.MetricsEndpoint = true
		options.MetricsEndpointVerbose = false
	case "VERBOSE":
		options.MetricsEndpoint = true
		options.MetricsEndpointVerbose = true

	}
	options.WriteTimeout = daemonConfig.writeTimeout
	options.ReadTimeout = daemonConfig.readTimeout

	options.MaxAPIResourcesPerAccount = uint64(daemonConfig.maxAPIResourcesPerAccount)
	options.MaxTransactionsLimit = uint64(daemonConfig.maxTransactionsLimit)
	options.DefaultTransactionsLimit = uint64(daemonConfig.defaultTransactionsLimit)
	options.MaxAccountsLimit = uint64(daemonConfig.maxAccountsLimit)
	options.DefaultAccountsLimit = uint64(daemonConfig.defaultAccountsLimit)
	options.MaxAssetsLimit = uint64(daemonConfig.maxAssetsLimit)
	options.DefaultAssetsLimit = uint64(daemonConfig.defaultAssetsLimit)
	options.MaxBalancesLimit = uint64(daemonConfig.maxBalancesLimit)
	options.DefaultBalancesLimit = uint64(daemonConfig.defaultBalancesLimit)
	options.MaxApplicationsLimit = uint64(daemonConfig.maxApplicationsLimit)
	options.DefaultApplicationsLimit = uint64(daemonConfig.defaultApplicationsLimit)
	options.MaxBoxesLimit = uint64(daemonConfig.maxBoxesLimit)
	options.DefaultBoxesLimit = uint64(daemonConfig.defaultBoxesLimit)

	if daemonConfig.enableAllParameters {
		options.DisabledMapConfig = api.MakeDisabledMapConfig()
	} else {
		options.DisabledMapConfig = api.GetDefaultDisabledMapConfigForPostgres()
	}

	if daemonConfig.suppliedAPIConfigFile != "" {
		swag, err := generated.GetSwagger()
		if err != nil {
			fmt.Fprintf(os.Stderr, "failed to get swagger: %v", err)
			panic(exit{1})
		}

		logger.Infof("supplied api configuration file located at: %s", daemonConfig.suppliedAPIConfigFile)
		potentialDisabledMapConfig, err := api.MakeDisabledMapConfigFromFile(swag, daemonConfig.suppliedAPIConfigFile)
		if err != nil {
			fmt.Fprintf(os.Stderr, "failed to created disabled map config from file: %v", err)
			panic(exit{1})
		}

		if len((*potentialDisabledMapConfig).Data) == 0 {
			logger.Warnf("All parameters are enabled since the provided parameter configuration file (%s) is empty.", suppliedAPIConfigFile)
		}

		options.DisabledMapConfig = potentialDisabledMapConfig
	} else {
		logger.Infof("Enable all parameters flag is set to: %v", daemonConfig.enableAllParameters)
	}

	return
<<<<<<< HEAD
=======
}

// blockHandler creates a handler complying to the fetcher block handler interface. In case of a failure it keeps
// attempting to add the block until the fetcher shuts down.
func blockHandler(proc processor.Processor, retryDelay time.Duration) func(context.Context, *rpcs.EncodedBlockCert) error {
	return func(ctx context.Context, block *rpcs.EncodedBlockCert) error {
		for {
			err := handleBlock(block, proc)
			if err == nil {
				// return on success.
				return nil
			}

			// Delay or terminate before next attempt.
			select {
			case <-ctx.Done():
				return err
			case <-time.After(retryDelay):
				// NOOP
			}
		}
	}
}

func handleBlock(block *rpcs.EncodedBlockCert, proc processor.Processor) error {
	start := time.Now()
	err := proc.Process(block)
	if err != nil {
		logger.WithError(err).Errorf(
			"block %d import failed", block.Block.Round())
		return fmt.Errorf("handleBlock() err: %w", err)
	}
	dt := time.Since(start)

	// Ignore round 0 (which is empty).
	if block.Block.Round() > 0 {
		metrics.BlockImportTimeSeconds.Observe(dt.Seconds())
		metrics.ImportedTxnsPerBlock.Observe(float64(len(block.Block.Payset)))
		metrics.ImportedRoundGauge.Set(float64(block.Block.Round()))
		txnCountByType := make(map[string]int)
		for _, txn := range block.Block.Payset {
			txnCountByType[string(txn.Txn.Type)]++
		}
		for k, v := range txnCountByType {
			metrics.ImportedTxns.WithLabelValues(k).Set(float64(v))
		}
	}

	logger.Infof("round r=%d (%d txn) imported in %s", block.Block.Round(), len(block.Block.Payset), dt.String())

	return nil
>>>>>>> be89f759
}<|MERGE_RESOLUTION|>--- conflicted
+++ resolved
@@ -487,58 +487,4 @@
 	}
 
 	return
-<<<<<<< HEAD
-=======
-}
-
-// blockHandler creates a handler complying to the fetcher block handler interface. In case of a failure it keeps
-// attempting to add the block until the fetcher shuts down.
-func blockHandler(proc processor.Processor, retryDelay time.Duration) func(context.Context, *rpcs.EncodedBlockCert) error {
-	return func(ctx context.Context, block *rpcs.EncodedBlockCert) error {
-		for {
-			err := handleBlock(block, proc)
-			if err == nil {
-				// return on success.
-				return nil
-			}
-
-			// Delay or terminate before next attempt.
-			select {
-			case <-ctx.Done():
-				return err
-			case <-time.After(retryDelay):
-				// NOOP
-			}
-		}
-	}
-}
-
-func handleBlock(block *rpcs.EncodedBlockCert, proc processor.Processor) error {
-	start := time.Now()
-	err := proc.Process(block)
-	if err != nil {
-		logger.WithError(err).Errorf(
-			"block %d import failed", block.Block.Round())
-		return fmt.Errorf("handleBlock() err: %w", err)
-	}
-	dt := time.Since(start)
-
-	// Ignore round 0 (which is empty).
-	if block.Block.Round() > 0 {
-		metrics.BlockImportTimeSeconds.Observe(dt.Seconds())
-		metrics.ImportedTxnsPerBlock.Observe(float64(len(block.Block.Payset)))
-		metrics.ImportedRoundGauge.Set(float64(block.Block.Round()))
-		txnCountByType := make(map[string]int)
-		for _, txn := range block.Block.Payset {
-			txnCountByType[string(txn.Txn.Type)]++
-		}
-		for k, v := range txnCountByType {
-			metrics.ImportedTxns.WithLabelValues(k).Set(float64(v))
-		}
-	}
-
-	logger.Infof("round r=%d (%d txn) imported in %s", block.Block.Round(), len(block.Block.Payset), dt.String())
-
-	return nil
->>>>>>> be89f759
 }